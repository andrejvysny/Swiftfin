--- conflicted
+++ resolved
@@ -524,13 +524,8 @@
                         }
                     } else {
                         GeometryReader { geometry in
-<<<<<<< HEAD
-                            ZStack {
-                                WebImage(url: URL(string: "\(globalData.server?.baseURI ?? "")/Items/\(fullItem.Id)/Images/Backdrop?maxWidth=750&quality=90&tag=\(fullItem.Backdrop)")!)
-=======
                             ZStack() {
                                 WebImage(url: URL(string: "\(globalData.server?.baseURI ?? "")/Items/\(fullItem.Id)/Images/Backdrop?maxWidth=\(String(Int(geometry.size.width + geometry.safeAreaInsets.leading + geometry.safeAreaInsets.trailing)))&quality=80&tag=\(fullItem.Backdrop)")!)
->>>>>>> 1d3db301
                                     .resizable() // Resizable like SwiftUI.Image, you must use this modifier or the view will use the image bitmap size
                                     .placeholder {
                                         Image(uiImage: UIImage(blurHash: fullItem
@@ -549,14 +544,9 @@
                                     .frame(width: geometry.size.width + geometry.safeAreaInsets.leading + geometry.safeAreaInsets.trailing,
                                            height: geometry.size.height + geometry.safeAreaInsets.top + geometry.safeAreaInsets.bottom)
                                     .edgesIgnoringSafeArea(.all)
-<<<<<<< HEAD
-                                HStack {
-                                    VStack {
-=======
                                     .blur(radius:2)
                                 HStack() {
                                     VStack() {
->>>>>>> 1d3db301
                                         WebImage(url: URL(string: "\(globalData.server?.baseURI ?? "")/Items/\(fullItem.Id)/Images/Primary?maxWidth=250&quality=90&tag=\(fullItem.Poster)")!)
                                             .resizable() // Resizable like SwiftUI.Image, you must use this modifier or the view will use the image bitmap size
                                             .placeholder {
