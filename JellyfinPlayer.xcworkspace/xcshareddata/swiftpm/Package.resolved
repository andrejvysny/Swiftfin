--- conflicted
+++ resolved
@@ -24,13 +24,8 @@
         "repositoryURL": "https://github.com/CombineCommunity/CombineExt",
         "state": {
           "branch": null,
-<<<<<<< HEAD
-          "revision": "4cf088c29a20f52be0f2ca54992b492c54e0076b",
-          "version": "0.5.3"
-=======
           "revision": "0880829102152185190064fd17847a7c681d2127",
           "version": "1.5.1"
->>>>>>> fb6b8d8c
         }
       },
       {
