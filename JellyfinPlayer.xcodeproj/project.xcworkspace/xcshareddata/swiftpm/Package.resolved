--- conflicted
+++ resolved
@@ -74,9 +74,6 @@
         }
       },
       {
-<<<<<<< HEAD
-        "package": "Introspect",
-=======
         "package": "Result",
         "repositoryURL": "https://github.com/antitypical/Result",
         "state": {
@@ -95,8 +92,7 @@
         }
       },
       {
-        "package": "SwiftUI-Introspect",
->>>>>>> b4590c44
+        "package": "Introspect",
         "repositoryURL": "https://github.com/siteline/SwiftUI-Introspect",
         "state": {
           "branch": null,
