// !$*UTF8*$!
{
	archiveVersion = 1;
	classes = {
	};
	objectVersion = 52;
	objects = {

/* Begin PBXBuildFile section */
		091B5A8A2683142E00D78B61 /* ServerDiscovery.swift in Sources */ = {isa = PBXBuildFile; fileRef = 091B5A872683142E00D78B61 /* ServerDiscovery.swift */; };
		091B5A8B2683142E00D78B61 /* UDPBroadCastConnection.swift in Sources */ = {isa = PBXBuildFile; fileRef = 091B5A882683142E00D78B61 /* UDPBroadCastConnection.swift */; };
		091B5A8D268315D400D78B61 /* ServerDiscovery.swift in Sources */ = {isa = PBXBuildFile; fileRef = 091B5A872683142E00D78B61 /* ServerDiscovery.swift */; };
		091B5A8E268315D400D78B61 /* UDPBroadCastConnection.swift in Sources */ = {isa = PBXBuildFile; fileRef = 091B5A882683142E00D78B61 /* UDPBroadCastConnection.swift */; };
		09389CC526814E4500AE350E /* DeviceProfileBuilder.swift in Sources */ = {isa = PBXBuildFile; fileRef = 53192D5C265AA78A008A4215 /* DeviceProfileBuilder.swift */; };
		09389CC726819B4600AE350E /* VideoPlayerModel.swift in Sources */ = {isa = PBXBuildFile; fileRef = 09389CC626819B4500AE350E /* VideoPlayerModel.swift */; };
		09389CC826819B4600AE350E /* VideoPlayerModel.swift in Sources */ = {isa = PBXBuildFile; fileRef = 09389CC626819B4500AE350E /* VideoPlayerModel.swift */; };
		0959A5FD2686D29800C7C9A9 /* VideoUpNextView.swift in Sources */ = {isa = PBXBuildFile; fileRef = 0959A5FC2686D29800C7C9A9 /* VideoUpNextView.swift */; };
		531069572684E7EE00CFFDBA /* InfoTabBarViewController.swift in Sources */ = {isa = PBXBuildFile; fileRef = 531069502684E7EE00CFFDBA /* InfoTabBarViewController.swift */; };
		531069582684E7EE00CFFDBA /* MediaInfoView.swift in Sources */ = {isa = PBXBuildFile; fileRef = 531069512684E7EE00CFFDBA /* MediaInfoView.swift */; };
		531069592684E7EE00CFFDBA /* SubtitlesView.swift in Sources */ = {isa = PBXBuildFile; fileRef = 531069522684E7EE00CFFDBA /* SubtitlesView.swift */; };
		5310695A2684E7EE00CFFDBA /* VideoPlayer.swift in Sources */ = {isa = PBXBuildFile; fileRef = 531069532684E7EE00CFFDBA /* VideoPlayer.swift */; };
		5310695B2684E7EE00CFFDBA /* AudioView.swift in Sources */ = {isa = PBXBuildFile; fileRef = 531069542684E7EE00CFFDBA /* AudioView.swift */; };
		5310695C2684E7EE00CFFDBA /* VideoPlayerViewController.swift in Sources */ = {isa = PBXBuildFile; fileRef = 531069552684E7EE00CFFDBA /* VideoPlayerViewController.swift */; };
		5310695D2684E7EE00CFFDBA /* VideoPlayer.storyboard in Resources */ = {isa = PBXBuildFile; fileRef = 531069562684E7EE00CFFDBA /* VideoPlayer.storyboard */; };
		53116A17268B919A003024C9 /* SeriesItemView.swift in Sources */ = {isa = PBXBuildFile; fileRef = 53116A16268B919A003024C9 /* SeriesItemView.swift */; };
		53116A19268B947A003024C9 /* PlainLinkButton.swift in Sources */ = {isa = PBXBuildFile; fileRef = 53116A18268B947A003024C9 /* PlainLinkButton.swift */; };
		531690E5267ABD5C005D8AB9 /* MainTabView.swift in Sources */ = {isa = PBXBuildFile; fileRef = 531690E4267ABD5C005D8AB9 /* MainTabView.swift */; };
		531690E7267ABD79005D8AB9 /* HomeView.swift in Sources */ = {isa = PBXBuildFile; fileRef = 531690E6267ABD79005D8AB9 /* HomeView.swift */; };
		531690ED267ABF46005D8AB9 /* ContinueWatchingView.swift in Sources */ = {isa = PBXBuildFile; fileRef = 531690EB267ABF46005D8AB9 /* ContinueWatchingView.swift */; };
		531690F0267ABF72005D8AB9 /* NextUpView.swift in Sources */ = {isa = PBXBuildFile; fileRef = 531690EE267ABF72005D8AB9 /* NextUpView.swift */; };
		531690F7267ACC00005D8AB9 /* LandscapeItemElement.swift in Sources */ = {isa = PBXBuildFile; fileRef = 531690F6267ACC00005D8AB9 /* LandscapeItemElement.swift */; };
		531690FA267AD6EC005D8AB9 /* PlainNavigationLinkButton.swift in Sources */ = {isa = PBXBuildFile; fileRef = 531690F9267AD6EC005D8AB9 /* PlainNavigationLinkButton.swift */; };
		53192D5D265AA78A008A4215 /* DeviceProfileBuilder.swift in Sources */ = {isa = PBXBuildFile; fileRef = 53192D5C265AA78A008A4215 /* DeviceProfileBuilder.swift */; };
		531ABF6C2671F5CC00C0FE20 /* WidgetKit.framework in Frameworks */ = {isa = PBXBuildFile; fileRef = 628B95212670CABD0091AF3B /* WidgetKit.framework */; };
		531AC8BF26750DE20091C7EB /* ImageView.swift in Sources */ = {isa = PBXBuildFile; fileRef = 531AC8BE26750DE20091C7EB /* ImageView.swift */; };
		5321753B2671BCFC005491E6 /* SettingsViewModel.swift in Sources */ = {isa = PBXBuildFile; fileRef = 5321753A2671BCFC005491E6 /* SettingsViewModel.swift */; };
		5321753E2671DE9C005491E6 /* Typings.swift in Sources */ = {isa = PBXBuildFile; fileRef = 535870AC2669D8DD00D05A09 /* Typings.swift */; };
		532175402671EE4F005491E6 /* LibraryFilterView.swift in Sources */ = {isa = PBXBuildFile; fileRef = 53E4E646263F6CF100F67C6B /* LibraryFilterView.swift */; };
		53272532268BF09D0035FBF1 /* MediaViewActionButton.swift in Sources */ = {isa = PBXBuildFile; fileRef = 53272531268BF09D0035FBF1 /* MediaViewActionButton.swift */; };
		53272535268BF9710035FBF1 /* SwiftUIFocusGuide in Frameworks */ = {isa = PBXBuildFile; productRef = 53272534268BF9710035FBF1 /* SwiftUIFocusGuide */; };
		53272537268C1DBB0035FBF1 /* SeasonItemView.swift in Sources */ = {isa = PBXBuildFile; fileRef = 53272536268C1DBB0035FBF1 /* SeasonItemView.swift */; };
		53272539268C20100035FBF1 /* EpisodeItemView.swift in Sources */ = {isa = PBXBuildFile; fileRef = 53272538268C20100035FBF1 /* EpisodeItemView.swift */; };
		532E68CF267D9F6B007B9F13 /* VideoPlayerCastDeviceSelector.swift in Sources */ = {isa = PBXBuildFile; fileRef = 532E68CE267D9F6B007B9F13 /* VideoPlayerCastDeviceSelector.swift */; };
		53313B90265EEA6D00947AA3 /* VideoPlayer.storyboard in Resources */ = {isa = PBXBuildFile; fileRef = 53313B8F265EEA6D00947AA3 /* VideoPlayer.storyboard */; };
		53352571265EA0A0006CCA86 /* Introspect in Frameworks */ = {isa = PBXBuildFile; productRef = 53352570265EA0A0006CCA86 /* Introspect */; };
		5338F74E263B61370014BF09 /* ConnectToServerView.swift in Sources */ = {isa = PBXBuildFile; fileRef = 5338F74D263B61370014BF09 /* ConnectToServerView.swift */; };
		5338F757263B7E2E0014BF09 /* KeychainSwift in Frameworks */ = {isa = PBXBuildFile; productRef = 5338F756263B7E2E0014BF09 /* KeychainSwift */; };
		534D4FF026A7D7CC000A7A48 /* Localizable.strings in Resources */ = {isa = PBXBuildFile; fileRef = 534D4FEE26A7D7CC000A7A48 /* Localizable.strings */; };
		534D4FF126A7D7CC000A7A48 /* Localizable.strings in Resources */ = {isa = PBXBuildFile; fileRef = 534D4FEE26A7D7CC000A7A48 /* Localizable.strings */; };
		534D4FF226A7D7CC000A7A48 /* Localizable.strings in Resources */ = {isa = PBXBuildFile; fileRef = 534D4FEE26A7D7CC000A7A48 /* Localizable.strings */; };
		534D4FF326A7D7CC000A7A48 /* Localizable.strings in Resources */ = {isa = PBXBuildFile; fileRef = 534D4FE726A7D7CC000A7A48 /* Localizable.strings */; };
		534D4FF426A7D7CC000A7A48 /* Localizable.strings in Resources */ = {isa = PBXBuildFile; fileRef = 534D4FE726A7D7CC000A7A48 /* Localizable.strings */; };
		534D4FF526A7D7CC000A7A48 /* Localizable.strings in Resources */ = {isa = PBXBuildFile; fileRef = 534D4FE726A7D7CC000A7A48 /* Localizable.strings */; };
		534D4FF626A7D7CC000A7A48 /* Localizable.strings in Resources */ = {isa = PBXBuildFile; fileRef = 534D4FEB26A7D7CC000A7A48 /* Localizable.strings */; };
		534D4FF726A7D7CC000A7A48 /* Localizable.strings in Resources */ = {isa = PBXBuildFile; fileRef = 534D4FEB26A7D7CC000A7A48 /* Localizable.strings */; };
		534D4FF826A7D7CC000A7A48 /* Localizable.strings in Resources */ = {isa = PBXBuildFile; fileRef = 534D4FEB26A7D7CC000A7A48 /* Localizable.strings */; };
		535870632669D21600D05A09 /* JellyfinPlayer_tvOSApp.swift in Sources */ = {isa = PBXBuildFile; fileRef = 535870622669D21600D05A09 /* JellyfinPlayer_tvOSApp.swift */; };
		535870672669D21700D05A09 /* Assets.xcassets in Resources */ = {isa = PBXBuildFile; fileRef = 535870662669D21700D05A09 /* Assets.xcassets */; };
		5358706A2669D21700D05A09 /* Preview Assets.xcassets in Resources */ = {isa = PBXBuildFile; fileRef = 535870692669D21700D05A09 /* Preview Assets.xcassets */; };
		5358706C2669D21700D05A09 /* PersistenceController.swift in Sources */ = {isa = PBXBuildFile; fileRef = 5358706B2669D21700D05A09 /* PersistenceController.swift */; };
		5358707E2669D64F00D05A09 /* bitrates.json in Resources */ = {isa = PBXBuildFile; fileRef = AE8C3158265D6F90008AA076 /* bitrates.json */; };
		5358708D2669D7A800D05A09 /* KeychainSwift in Frameworks */ = {isa = PBXBuildFile; productRef = 5358708C2669D7A800D05A09 /* KeychainSwift */; };
		535870912669D7A800D05A09 /* Introspect in Frameworks */ = {isa = PBXBuildFile; productRef = 535870902669D7A800D05A09 /* Introspect */; };
		5358709B2669D7A800D05A09 /* NukeUI in Frameworks */ = {isa = PBXBuildFile; productRef = 5358709A2669D7A800D05A09 /* NukeUI */; };
		535870A32669D89F00D05A09 /* Model.xcdatamodeld in Sources */ = {isa = PBXBuildFile; fileRef = 5377CBFF263B596B003A4E83 /* Model.xcdatamodeld */; };
		535870A52669D8AE00D05A09 /* ParallaxHeader.swift in Sources */ = {isa = PBXBuildFile; fileRef = 6225FCCA2663841E00E067F6 /* ParallaxHeader.swift */; };
		535870A62669D8AE00D05A09 /* LazyView.swift in Sources */ = {isa = PBXBuildFile; fileRef = 621338B22660A07800A81A2A /* LazyView.swift */; };
		535870A72669D8AE00D05A09 /* MultiSelectorView.swift in Sources */ = {isa = PBXBuildFile; fileRef = 53E4E648263F725B00F67C6B /* MultiSelectorView.swift */; };
		535870A82669D8AE00D05A09 /* StringExtensions.swift in Sources */ = {isa = PBXBuildFile; fileRef = 621338922660107500A81A2A /* StringExtensions.swift */; };
		535870AA2669D8AE00D05A09 /* BlurHashDecode.swift in Sources */ = {isa = PBXBuildFile; fileRef = 5389277B263CC3DB0035E14B /* BlurHashDecode.swift */; };
		535870AD2669D8DD00D05A09 /* Typings.swift in Sources */ = {isa = PBXBuildFile; fileRef = 535870AC2669D8DD00D05A09 /* Typings.swift */; };
		535BAE9F2649E569005FA86D /* ItemView.swift in Sources */ = {isa = PBXBuildFile; fileRef = 535BAE9E2649E569005FA86D /* ItemView.swift */; };
		535BAEA5264A151C005FA86D /* VideoPlayer.swift in Sources */ = {isa = PBXBuildFile; fileRef = 535BAEA4264A151C005FA86D /* VideoPlayer.swift */; };
		53628C6D26B5AA0D008A64A0 /* Defaults in Frameworks */ = {isa = PBXBuildFile; productRef = 53628C6C26B5AA0D008A64A0 /* Defaults */; };
		53649AAD269CFAEA00A2D8B7 /* Puppy in Frameworks */ = {isa = PBXBuildFile; productRef = 53649AAC269CFAEA00A2D8B7 /* Puppy */; };
		53649AAF269CFAF600A2D8B7 /* Puppy in Frameworks */ = {isa = PBXBuildFile; productRef = 53649AAE269CFAF600A2D8B7 /* Puppy */; };
		53649AB1269CFB1900A2D8B7 /* LogManager.swift in Sources */ = {isa = PBXBuildFile; fileRef = 53649AB0269CFB1900A2D8B7 /* LogManager.swift */; };
		53649AB2269D019100A2D8B7 /* LogManager.swift in Sources */ = {isa = PBXBuildFile; fileRef = 53649AB0269CFB1900A2D8B7 /* LogManager.swift */; };
		53649AB3269D3F5B00A2D8B7 /* LogManager.swift in Sources */ = {isa = PBXBuildFile; fileRef = 53649AB0269CFB1900A2D8B7 /* LogManager.swift */; };
		53649AB5269D423A00A2D8B7 /* Puppy in Frameworks */ = {isa = PBXBuildFile; productRef = 53649AB4269D423A00A2D8B7 /* Puppy */; };
		5364F455266CA0DC0026ECBA /* BaseItemPersonExtensions.swift in Sources */ = {isa = PBXBuildFile; fileRef = 5364F454266CA0DC0026ECBA /* BaseItemPersonExtensions.swift */; };
		5364F456266CA0DC0026ECBA /* BaseItemPersonExtensions.swift in Sources */ = {isa = PBXBuildFile; fileRef = 5364F454266CA0DC0026ECBA /* BaseItemPersonExtensions.swift */; };
		536D3D74267BA8170004248C /* BackgroundManager.swift in Sources */ = {isa = PBXBuildFile; fileRef = 536D3D73267BA8170004248C /* BackgroundManager.swift */; };
		536D3D76267BA9BB0004248C /* MainTabViewModel.swift in Sources */ = {isa = PBXBuildFile; fileRef = 536D3D75267BA9BB0004248C /* MainTabViewModel.swift */; };
		536D3D78267BD5C30004248C /* ViewModel.swift in Sources */ = {isa = PBXBuildFile; fileRef = 625CB57B2678CE1000530A6E /* ViewModel.swift */; };
		536D3D79267BD5D00004248C /* ViewModel.swift in Sources */ = {isa = PBXBuildFile; fileRef = 625CB57B2678CE1000530A6E /* ViewModel.swift */; };
		536D3D7D267BD5F90004248C /* ActivityIndicator in Frameworks */ = {isa = PBXBuildFile; productRef = 536D3D7C267BD5F90004248C /* ActivityIndicator */; };
		536D3D7F267BDF100004248C /* LatestMediaView.swift in Sources */ = {isa = PBXBuildFile; fileRef = 536D3D7E267BDF100004248C /* LatestMediaView.swift */; };
		536D3D81267BDFC60004248C /* PortraitItemElement.swift in Sources */ = {isa = PBXBuildFile; fileRef = 536D3D80267BDFC60004248C /* PortraitItemElement.swift */; };
		536D3D84267BEA550004248C /* ParallaxView in Frameworks */ = {isa = PBXBuildFile; productRef = 536D3D83267BEA550004248C /* ParallaxView */; };
		536D3D88267C17350004248C /* PublicUserButton.swift in Sources */ = {isa = PBXBuildFile; fileRef = 536D3D87267C17350004248C /* PublicUserButton.swift */; };
		5377CBF5263B596A003A4E83 /* JellyfinPlayerApp.swift in Sources */ = {isa = PBXBuildFile; fileRef = 5377CBF4263B596A003A4E83 /* JellyfinPlayerApp.swift */; };
		5377CBF9263B596B003A4E83 /* Assets.xcassets in Resources */ = {isa = PBXBuildFile; fileRef = 5377CBF8263B596B003A4E83 /* Assets.xcassets */; };
		5377CBFC263B596B003A4E83 /* Preview Assets.xcassets in Resources */ = {isa = PBXBuildFile; fileRef = 5377CBFB263B596B003A4E83 /* Preview Assets.xcassets */; };
		5377CBFE263B596B003A4E83 /* PersistenceController.swift in Sources */ = {isa = PBXBuildFile; fileRef = 5377CBFD263B596B003A4E83 /* PersistenceController.swift */; };
		5377CC01263B596B003A4E83 /* Model.xcdatamodeld in Sources */ = {isa = PBXBuildFile; fileRef = 5377CBFF263B596B003A4E83 /* Model.xcdatamodeld */; };
		5389276E263C25100035E14B /* ContinueWatchingView.swift in Sources */ = {isa = PBXBuildFile; fileRef = 5389276D263C25100035E14B /* ContinueWatchingView.swift */; };
		53892770263C25230035E14B /* NextUpView.swift in Sources */ = {isa = PBXBuildFile; fileRef = 5389276F263C25230035E14B /* NextUpView.swift */; };
		53892772263C8C6F0035E14B /* LoadingView.swift in Sources */ = {isa = PBXBuildFile; fileRef = 53892771263C8C6F0035E14B /* LoadingView.swift */; };
		5389277C263CC3DB0035E14B /* BlurHashDecode.swift in Sources */ = {isa = PBXBuildFile; fileRef = 5389277B263CC3DB0035E14B /* BlurHashDecode.swift */; };
		53913BEF26D323FE00EB3286 /* Localizable.strings in Resources */ = {isa = PBXBuildFile; fileRef = 53913BC926D323FE00EB3286 /* Localizable.strings */; };
		53913BF026D323FE00EB3286 /* Localizable.strings in Resources */ = {isa = PBXBuildFile; fileRef = 53913BC926D323FE00EB3286 /* Localizable.strings */; };
		53913BF126D323FE00EB3286 /* Localizable.strings in Resources */ = {isa = PBXBuildFile; fileRef = 53913BC926D323FE00EB3286 /* Localizable.strings */; };
		53913BF226D323FE00EB3286 /* Localizable.strings in Resources */ = {isa = PBXBuildFile; fileRef = 53913BCC26D323FE00EB3286 /* Localizable.strings */; };
		53913BF326D323FE00EB3286 /* Localizable.strings in Resources */ = {isa = PBXBuildFile; fileRef = 53913BCC26D323FE00EB3286 /* Localizable.strings */; };
		53913BF426D323FE00EB3286 /* Localizable.strings in Resources */ = {isa = PBXBuildFile; fileRef = 53913BCC26D323FE00EB3286 /* Localizable.strings */; };
		53913BF526D323FE00EB3286 /* Localizable.strings in Resources */ = {isa = PBXBuildFile; fileRef = 53913BCF26D323FE00EB3286 /* Localizable.strings */; };
		53913BF626D323FE00EB3286 /* Localizable.strings in Resources */ = {isa = PBXBuildFile; fileRef = 53913BCF26D323FE00EB3286 /* Localizable.strings */; };
		53913BF726D323FE00EB3286 /* Localizable.strings in Resources */ = {isa = PBXBuildFile; fileRef = 53913BCF26D323FE00EB3286 /* Localizable.strings */; };
		53913BF826D323FE00EB3286 /* Localizable.strings in Resources */ = {isa = PBXBuildFile; fileRef = 53913BD226D323FE00EB3286 /* Localizable.strings */; };
		53913BF926D323FE00EB3286 /* Localizable.strings in Resources */ = {isa = PBXBuildFile; fileRef = 53913BD226D323FE00EB3286 /* Localizable.strings */; };
		53913BFA26D323FE00EB3286 /* Localizable.strings in Resources */ = {isa = PBXBuildFile; fileRef = 53913BD226D323FE00EB3286 /* Localizable.strings */; };
		53913BFB26D323FE00EB3286 /* Localizable.strings in Resources */ = {isa = PBXBuildFile; fileRef = 53913BD526D323FE00EB3286 /* Localizable.strings */; };
		53913BFC26D323FE00EB3286 /* Localizable.strings in Resources */ = {isa = PBXBuildFile; fileRef = 53913BD526D323FE00EB3286 /* Localizable.strings */; };
		53913BFD26D323FE00EB3286 /* Localizable.strings in Resources */ = {isa = PBXBuildFile; fileRef = 53913BD526D323FE00EB3286 /* Localizable.strings */; };
		53913BFE26D323FE00EB3286 /* Localizable.strings in Resources */ = {isa = PBXBuildFile; fileRef = 53913BD826D323FE00EB3286 /* Localizable.strings */; };
		53913BFF26D323FE00EB3286 /* Localizable.strings in Resources */ = {isa = PBXBuildFile; fileRef = 53913BD826D323FE00EB3286 /* Localizable.strings */; };
		53913C0026D323FE00EB3286 /* Localizable.strings in Resources */ = {isa = PBXBuildFile; fileRef = 53913BD826D323FE00EB3286 /* Localizable.strings */; };
		53913C0126D323FE00EB3286 /* Localizable.strings in Resources */ = {isa = PBXBuildFile; fileRef = 53913BDB26D323FE00EB3286 /* Localizable.strings */; };
		53913C0226D323FE00EB3286 /* Localizable.strings in Resources */ = {isa = PBXBuildFile; fileRef = 53913BDB26D323FE00EB3286 /* Localizable.strings */; };
		53913C0326D323FE00EB3286 /* Localizable.strings in Resources */ = {isa = PBXBuildFile; fileRef = 53913BDB26D323FE00EB3286 /* Localizable.strings */; };
		53913C0426D323FE00EB3286 /* Localizable.strings in Resources */ = {isa = PBXBuildFile; fileRef = 53913BDE26D323FE00EB3286 /* Localizable.strings */; };
		53913C0526D323FE00EB3286 /* Localizable.strings in Resources */ = {isa = PBXBuildFile; fileRef = 53913BDE26D323FE00EB3286 /* Localizable.strings */; };
		53913C0626D323FE00EB3286 /* Localizable.strings in Resources */ = {isa = PBXBuildFile; fileRef = 53913BDE26D323FE00EB3286 /* Localizable.strings */; };
		53913C0726D323FE00EB3286 /* Localizable.strings in Resources */ = {isa = PBXBuildFile; fileRef = 53913BE126D323FE00EB3286 /* Localizable.strings */; };
		53913C0826D323FE00EB3286 /* Localizable.strings in Resources */ = {isa = PBXBuildFile; fileRef = 53913BE126D323FE00EB3286 /* Localizable.strings */; };
		53913C0926D323FE00EB3286 /* Localizable.strings in Resources */ = {isa = PBXBuildFile; fileRef = 53913BE126D323FE00EB3286 /* Localizable.strings */; };
		53913C0A26D323FE00EB3286 /* Localizable.strings in Resources */ = {isa = PBXBuildFile; fileRef = 53913BE426D323FE00EB3286 /* Localizable.strings */; };
		53913C0B26D323FE00EB3286 /* Localizable.strings in Resources */ = {isa = PBXBuildFile; fileRef = 53913BE426D323FE00EB3286 /* Localizable.strings */; };
		53913C0C26D323FE00EB3286 /* Localizable.strings in Resources */ = {isa = PBXBuildFile; fileRef = 53913BE426D323FE00EB3286 /* Localizable.strings */; };
		53913C0D26D323FE00EB3286 /* Localizable.strings in Resources */ = {isa = PBXBuildFile; fileRef = 53913BE726D323FE00EB3286 /* Localizable.strings */; };
		53913C0E26D323FE00EB3286 /* Localizable.strings in Resources */ = {isa = PBXBuildFile; fileRef = 53913BE726D323FE00EB3286 /* Localizable.strings */; };
		53913C0F26D323FE00EB3286 /* Localizable.strings in Resources */ = {isa = PBXBuildFile; fileRef = 53913BE726D323FE00EB3286 /* Localizable.strings */; };
		53913C1026D323FE00EB3286 /* Localizable.strings in Resources */ = {isa = PBXBuildFile; fileRef = 53913BEA26D323FE00EB3286 /* Localizable.strings */; };
		53913C1126D323FE00EB3286 /* Localizable.strings in Resources */ = {isa = PBXBuildFile; fileRef = 53913BEA26D323FE00EB3286 /* Localizable.strings */; };
		53913C1226D323FE00EB3286 /* Localizable.strings in Resources */ = {isa = PBXBuildFile; fileRef = 53913BEA26D323FE00EB3286 /* Localizable.strings */; };
		53913C1326D323FE00EB3286 /* Localizable.strings in Resources */ = {isa = PBXBuildFile; fileRef = 53913BED26D323FE00EB3286 /* Localizable.strings */; };
		53913C1426D323FE00EB3286 /* Localizable.strings in Resources */ = {isa = PBXBuildFile; fileRef = 53913BED26D323FE00EB3286 /* Localizable.strings */; };
		53913C1526D323FE00EB3286 /* Localizable.strings in Resources */ = {isa = PBXBuildFile; fileRef = 53913BED26D323FE00EB3286 /* Localizable.strings */; };
		5398514526B64DA100101B49 /* SettingsView.swift in Sources */ = {isa = PBXBuildFile; fileRef = 5398514426B64DA100101B49 /* SettingsView.swift */; };
		5398514626B64DBB00101B49 /* SearchablePickerView.swift in Sources */ = {isa = PBXBuildFile; fileRef = 624C21742685CF60007F1390 /* SearchablePickerView.swift */; };
		5398514726B64E4100101B49 /* SearchBarView.swift in Sources */ = {isa = PBXBuildFile; fileRef = 53DE4BD1267098F300739748 /* SearchBarView.swift */; };
		539B2DA5263BA5B8007FF1A4 /* SettingsView.swift in Sources */ = {isa = PBXBuildFile; fileRef = 539B2DA4263BA5B8007FF1A4 /* SettingsView.swift */; };
		53A431BD266B0FF20016769F /* JellyfinAPI in Frameworks */ = {isa = PBXBuildFile; productRef = 53A431BC266B0FF20016769F /* JellyfinAPI */; };
		53A431BF266B0FFE0016769F /* JellyfinAPI in Frameworks */ = {isa = PBXBuildFile; productRef = 53A431BE266B0FFE0016769F /* JellyfinAPI */; };
		53A83C33268A309300DF3D92 /* LibraryView.swift in Sources */ = {isa = PBXBuildFile; fileRef = 53A83C32268A309300DF3D92 /* LibraryView.swift */; };
		53ABFDDC267972BF00886593 /* TVServices.framework in Frameworks */ = {isa = PBXBuildFile; fileRef = 53ABFDDB267972BF00886593 /* TVServices.framework */; };
		53ABFDDE267974E300886593 /* SplashView.swift in Sources */ = {isa = PBXBuildFile; fileRef = 53ABFDDD267974E300886593 /* SplashView.swift */; };
		53ABFDE4267974EF00886593 /* LibraryListViewModel.swift in Sources */ = {isa = PBXBuildFile; fileRef = 625CB5742678C33500530A6E /* LibraryListViewModel.swift */; };
		53ABFDE5267974EF00886593 /* ViewModel.swift in Sources */ = {isa = PBXBuildFile; fileRef = 625CB57B2678CE1000530A6E /* ViewModel.swift */; };
		53ABFDE6267974EF00886593 /* SettingsViewModel.swift in Sources */ = {isa = PBXBuildFile; fileRef = 5321753A2671BCFC005491E6 /* SettingsViewModel.swift */; };
		53ABFDE7267974EF00886593 /* ConnectToServerViewModel.swift in Sources */ = {isa = PBXBuildFile; fileRef = 625CB5762678C34300530A6E /* ConnectToServerViewModel.swift */; };
		53ABFDE8267974EF00886593 /* SplashViewModel.swift in Sources */ = {isa = PBXBuildFile; fileRef = 625CB5692678B71200530A6E /* SplashViewModel.swift */; };
		53ABFDE9267974EF00886593 /* HomeViewModel.swift in Sources */ = {isa = PBXBuildFile; fileRef = 625CB5722678C32A00530A6E /* HomeViewModel.swift */; };
		53ABFDEB2679753200886593 /* ConnectToServerView.swift in Sources */ = {isa = PBXBuildFile; fileRef = 53ABFDEA2679753200886593 /* ConnectToServerView.swift */; };
		53ABFDED26799D7700886593 /* ActivityIndicator in Frameworks */ = {isa = PBXBuildFile; productRef = 53ABFDEC26799D7700886593 /* ActivityIndicator */; };
		53ABFDEE26799DCD00886593 /* ImageView.swift in Sources */ = {isa = PBXBuildFile; fileRef = 531AC8BE26750DE20091C7EB /* ImageView.swift */; };
		53CD2A40268A49C2002ABD4E /* ItemView.swift in Sources */ = {isa = PBXBuildFile; fileRef = 53CD2A3F268A49C2002ABD4E /* ItemView.swift */; };
		53CD2A42268A4B38002ABD4E /* MovieItemView.swift in Sources */ = {isa = PBXBuildFile; fileRef = 53CD2A41268A4B38002ABD4E /* MovieItemView.swift */; };
		53DE4BD2267098F300739748 /* SearchBarView.swift in Sources */ = {isa = PBXBuildFile; fileRef = 53DE4BD1267098F300739748 /* SearchBarView.swift */; };
		53DF641E263D9C0600A7CD1A /* LibraryView.swift in Sources */ = {isa = PBXBuildFile; fileRef = 53DF641D263D9C0600A7CD1A /* LibraryView.swift */; };
		53E4E649263F725B00F67C6B /* MultiSelectorView.swift in Sources */ = {isa = PBXBuildFile; fileRef = 53E4E648263F725B00F67C6B /* MultiSelectorView.swift */; };
		53EC6E1E267E80AC006DD26A /* Pods_JellyfinPlayer_tvOS.framework in Frameworks */ = {isa = PBXBuildFile; fileRef = EBFE1F64394BCC2EFFF1610D /* Pods_JellyfinPlayer_tvOS.framework */; };
		53EC6E21267E80B1006DD26A /* Pods_JellyfinPlayer_iOS.framework in Frameworks */ = {isa = PBXBuildFile; fileRef = 3F905C1D3D3A0C9E13E7A0BC /* Pods_JellyfinPlayer_iOS.framework */; };
		53EC6E25267EB10F006DD26A /* SwiftyJSON in Frameworks */ = {isa = PBXBuildFile; productRef = 53EC6E24267EB10F006DD26A /* SwiftyJSON */; };
		53EE24E6265060780068F029 /* LibrarySearchView.swift in Sources */ = {isa = PBXBuildFile; fileRef = 53EE24E5265060780068F029 /* LibrarySearchView.swift */; };
		53F8377D265FF67C00F456B3 /* VideoPlayerSettingsView.swift in Sources */ = {isa = PBXBuildFile; fileRef = 53F8377C265FF67C00F456B3 /* VideoPlayerSettingsView.swift */; };
		53F866442687A45F00DCD1D7 /* PortraitItemView.swift in Sources */ = {isa = PBXBuildFile; fileRef = 53F866432687A45F00DCD1D7 /* PortraitItemView.swift */; };
		53FF7F2A263CF3F500585C35 /* LatestMediaView.swift in Sources */ = {isa = PBXBuildFile; fileRef = 53FF7F29263CF3F500585C35 /* LatestMediaView.swift */; };
		62133890265F83A900A81A2A /* LibraryListView.swift in Sources */ = {isa = PBXBuildFile; fileRef = 6213388F265F83A900A81A2A /* LibraryListView.swift */; };
		621338932660107500A81A2A /* StringExtensions.swift in Sources */ = {isa = PBXBuildFile; fileRef = 621338922660107500A81A2A /* StringExtensions.swift */; };
		621338B32660A07800A81A2A /* LazyView.swift in Sources */ = {isa = PBXBuildFile; fileRef = 621338B22660A07800A81A2A /* LazyView.swift */; };
		621C638026672A30004216EA /* NukeUI in Frameworks */ = {isa = PBXBuildFile; productRef = 621C637F26672A30004216EA /* NukeUI */; };
		6220D0AD26D5EABB00B8E046 /* ViewExtensions.swift in Sources */ = {isa = PBXBuildFile; fileRef = 6220D0AC26D5EABB00B8E046 /* ViewExtensions.swift */; };
		6220D0AE26D5EABB00B8E046 /* ViewExtensions.swift in Sources */ = {isa = PBXBuildFile; fileRef = 6220D0AC26D5EABB00B8E046 /* ViewExtensions.swift */; };
		6220D0AF26D5EABE00B8E046 /* ViewExtensions.swift in Sources */ = {isa = PBXBuildFile; fileRef = 6220D0AC26D5EABB00B8E046 /* ViewExtensions.swift */; };
		6220D0B126D5EC9900B8E046 /* SettingsCoordinator.swift in Sources */ = {isa = PBXBuildFile; fileRef = 6220D0B026D5EC9900B8E046 /* SettingsCoordinator.swift */; };
		6220D0B426D5ED8000B8E046 /* LibraryCoordinator.swift in Sources */ = {isa = PBXBuildFile; fileRef = 6220D0B326D5ED8000B8E046 /* LibraryCoordinator.swift */; };
		6220D0B726D5EE1100B8E046 /* SearchCoordinator.swift in Sources */ = {isa = PBXBuildFile; fileRef = 6220D0B626D5EE1100B8E046 /* SearchCoordinator.swift */; };
		6220D0BA26D6092100B8E046 /* FilterCoordinator.swift in Sources */ = {isa = PBXBuildFile; fileRef = 6220D0B926D6092100B8E046 /* FilterCoordinator.swift */; };
		6220D0BD26D60D6600B8E046 /* ItemViewModel.swift in Sources */ = {isa = PBXBuildFile; fileRef = 6220D0BC26D60D6600B8E046 /* ItemViewModel.swift */; };
		6220D0BE26D60D6600B8E046 /* ItemViewModel.swift in Sources */ = {isa = PBXBuildFile; fileRef = 6220D0BC26D60D6600B8E046 /* ItemViewModel.swift */; };
		6220D0C026D61C5000B8E046 /* ItemCoordinator.swift in Sources */ = {isa = PBXBuildFile; fileRef = 6220D0BF26D61C5000B8E046 /* ItemCoordinator.swift */; };
		6220D0C626D62D8700B8E046 /* VideoPlayerCoordinator.swift in Sources */ = {isa = PBXBuildFile; fileRef = 6220D0C526D62D8700B8E046 /* VideoPlayerCoordinator.swift */; };
		6220D0C726D62D8700B8E046 /* VideoPlayerCoordinator.swift in Sources */ = {isa = PBXBuildFile; fileRef = 6220D0C526D62D8700B8E046 /* VideoPlayerCoordinator.swift */; };
		6220D0C926D63F3700B8E046 /* Stinsen in Frameworks */ = {isa = PBXBuildFile; productRef = 6220D0C826D63F3700B8E046 /* Stinsen */; };
		6220D0CA26D63F4D00B8E046 /* MainCoordinator.swift in Sources */ = {isa = PBXBuildFile; fileRef = 62C29E9E26D1016600C1D2E7 /* MainCoordinator.swift */; };
		6220D0CC26D640C400B8E046 /* AppURLHandler.swift in Sources */ = {isa = PBXBuildFile; fileRef = 6220D0CB26D640C400B8E046 /* AppURLHandler.swift */; };
		6225FCCB2663841E00E067F6 /* ParallaxHeader.swift in Sources */ = {isa = PBXBuildFile; fileRef = 6225FCCA2663841E00E067F6 /* ParallaxHeader.swift */; };
		6228B1C22670EB010067FD35 /* PersistenceController.swift in Sources */ = {isa = PBXBuildFile; fileRef = 5377CBFD263B596B003A4E83 /* PersistenceController.swift */; };
		624C21752685CF60007F1390 /* SearchablePickerView.swift in Sources */ = {isa = PBXBuildFile; fileRef = 624C21742685CF60007F1390 /* SearchablePickerView.swift */; };
		625CB5682678B6FB00530A6E /* SplashView.swift in Sources */ = {isa = PBXBuildFile; fileRef = 625CB5672678B6FB00530A6E /* SplashView.swift */; };
		625CB56A2678B71200530A6E /* SplashViewModel.swift in Sources */ = {isa = PBXBuildFile; fileRef = 625CB5692678B71200530A6E /* SplashViewModel.swift */; };
		625CB56F2678C23300530A6E /* HomeView.swift in Sources */ = {isa = PBXBuildFile; fileRef = 625CB56E2678C23300530A6E /* HomeView.swift */; };
		625CB5732678C32A00530A6E /* HomeViewModel.swift in Sources */ = {isa = PBXBuildFile; fileRef = 625CB5722678C32A00530A6E /* HomeViewModel.swift */; };
		625CB5752678C33500530A6E /* LibraryListViewModel.swift in Sources */ = {isa = PBXBuildFile; fileRef = 625CB5742678C33500530A6E /* LibraryListViewModel.swift */; };
		625CB5772678C34300530A6E /* ConnectToServerViewModel.swift in Sources */ = {isa = PBXBuildFile; fileRef = 625CB5762678C34300530A6E /* ConnectToServerViewModel.swift */; };
		625CB57A2678C4A400530A6E /* ActivityIndicator in Frameworks */ = {isa = PBXBuildFile; productRef = 625CB5792678C4A400530A6E /* ActivityIndicator */; };
		6260FFF926A09754003FA968 /* CombineExt in Frameworks */ = {isa = PBXBuildFile; productRef = 6260FFF826A09754003FA968 /* CombineExt */; };
		6261A0E026A0AB710072EF1C /* CombineExt in Frameworks */ = {isa = PBXBuildFile; productRef = 6261A0DF26A0AB710072EF1C /* CombineExt */; };
		6267B3D626710B8900A7371D /* CollectionExtensions.swift in Sources */ = {isa = PBXBuildFile; fileRef = 6267B3D526710B8900A7371D /* CollectionExtensions.swift */; };
		6267B3D726710B9700A7371D /* CollectionExtensions.swift in Sources */ = {isa = PBXBuildFile; fileRef = 6267B3D526710B8900A7371D /* CollectionExtensions.swift */; };
		6267B3D826710B9800A7371D /* CollectionExtensions.swift in Sources */ = {isa = PBXBuildFile; fileRef = 6267B3D526710B8900A7371D /* CollectionExtensions.swift */; };
		6267B3DA2671138200A7371D /* ImageExtensions.swift in Sources */ = {isa = PBXBuildFile; fileRef = 6267B3D92671138200A7371D /* ImageExtensions.swift */; };
		6267B3DB2671139400A7371D /* ImageExtensions.swift in Sources */ = {isa = PBXBuildFile; fileRef = 6267B3D92671138200A7371D /* ImageExtensions.swift */; };
		6267B3DC2671139500A7371D /* ImageExtensions.swift in Sources */ = {isa = PBXBuildFile; fileRef = 6267B3D92671138200A7371D /* ImageExtensions.swift */; };
		628B95242670CABD0091AF3B /* SwiftUI.framework in Frameworks */ = {isa = PBXBuildFile; fileRef = 628B95232670CABD0091AF3B /* SwiftUI.framework */; };
		628B95272670CABD0091AF3B /* NextUpWidget.swift in Sources */ = {isa = PBXBuildFile; fileRef = 628B95262670CABD0091AF3B /* NextUpWidget.swift */; };
		628B95292670CABE0091AF3B /* Assets.xcassets in Resources */ = {isa = PBXBuildFile; fileRef = 628B95282670CABE0091AF3B /* Assets.xcassets */; };
		628B952D2670CABE0091AF3B /* WidgetExtension.appex in Embed App Extensions */ = {isa = PBXBuildFile; fileRef = 628B95202670CABD0091AF3B /* WidgetExtension.appex */; settings = {ATTRIBUTES = (RemoveHeadersOnCopy, ); }; };
		628B95332670CAEA0091AF3B /* NukeUI in Frameworks */ = {isa = PBXBuildFile; productRef = 628B95322670CAEA0091AF3B /* NukeUI */; };
		628B95352670CAEA0091AF3B /* JellyfinAPI in Frameworks */ = {isa = PBXBuildFile; productRef = 628B95342670CAEA0091AF3B /* JellyfinAPI */; };
		628B95372670CB800091AF3B /* JellyfinWidget.swift in Sources */ = {isa = PBXBuildFile; fileRef = 628B95362670CB800091AF3B /* JellyfinWidget.swift */; };
		628B95382670CDAB0091AF3B /* Model.xcdatamodeld in Sources */ = {isa = PBXBuildFile; fileRef = 5377CBFF263B596B003A4E83 /* Model.xcdatamodeld */; };
		628B953A2670CE250091AF3B /* KeychainSwift in Frameworks */ = {isa = PBXBuildFile; productRef = 628B95392670CE250091AF3B /* KeychainSwift */; };
		628B953C2670D2430091AF3B /* StringExtensions.swift in Sources */ = {isa = PBXBuildFile; fileRef = 621338922660107500A81A2A /* StringExtensions.swift */; };
		62C29E9C26D0FE4200C1D2E7 /* Stinsen in Frameworks */ = {isa = PBXBuildFile; productRef = 62C29E9B26D0FE4200C1D2E7 /* Stinsen */; };
		62C29E9F26D1016600C1D2E7 /* MainCoordinator.swift in Sources */ = {isa = PBXBuildFile; fileRef = 62C29E9E26D1016600C1D2E7 /* MainCoordinator.swift */; };
		62C29EA126D102A500C1D2E7 /* MainTabCoordinator.swift in Sources */ = {isa = PBXBuildFile; fileRef = 62C29EA026D102A500C1D2E7 /* MainTabCoordinator.swift */; };
		62C29EA326D1030F00C1D2E7 /* ConnectToServerCoodinator.swift in Sources */ = {isa = PBXBuildFile; fileRef = 62C29EA226D1030F00C1D2E7 /* ConnectToServerCoodinator.swift */; };
		62C29EA626D1036A00C1D2E7 /* HomeCoordinator.swift in Sources */ = {isa = PBXBuildFile; fileRef = 62C29EA526D1036A00C1D2E7 /* HomeCoordinator.swift */; };
		62C29EA826D103D500C1D2E7 /* LibraryListCoordinator.swift in Sources */ = {isa = PBXBuildFile; fileRef = 62C29EA726D103D500C1D2E7 /* LibraryListCoordinator.swift */; };
		62CB3F462685BAF7003D0A6F /* Defaults in Frameworks */ = {isa = PBXBuildFile; productRef = 62CB3F452685BAF7003D0A6F /* Defaults */; };
		62CB3F482685BB3B003D0A6F /* Defaults in Frameworks */ = {isa = PBXBuildFile; productRef = 62CB3F472685BB3B003D0A6F /* Defaults */; };
		62CB3F4B2685BB77003D0A6F /* DefaultsExtension.swift in Sources */ = {isa = PBXBuildFile; fileRef = 62CB3F4A2685BB77003D0A6F /* DefaultsExtension.swift */; };
		62CB3F4C2685BB77003D0A6F /* DefaultsExtension.swift in Sources */ = {isa = PBXBuildFile; fileRef = 62CB3F4A2685BB77003D0A6F /* DefaultsExtension.swift */; };
		62E632DA267D2BC40063E547 /* LatestMediaViewModel.swift in Sources */ = {isa = PBXBuildFile; fileRef = 62E632D9267D2BC40063E547 /* LatestMediaViewModel.swift */; };
		62E632DC267D2E130063E547 /* LibrarySearchViewModel.swift in Sources */ = {isa = PBXBuildFile; fileRef = 62E632DB267D2E130063E547 /* LibrarySearchViewModel.swift */; };
		62E632DD267D2E130063E547 /* LibrarySearchViewModel.swift in Sources */ = {isa = PBXBuildFile; fileRef = 62E632DB267D2E130063E547 /* LibrarySearchViewModel.swift */; };
		62E632DE267D2E170063E547 /* LatestMediaViewModel.swift in Sources */ = {isa = PBXBuildFile; fileRef = 62E632D9267D2BC40063E547 /* LatestMediaViewModel.swift */; };
		62E632E0267D30CA0063E547 /* LibraryViewModel.swift in Sources */ = {isa = PBXBuildFile; fileRef = 62E632DF267D30CA0063E547 /* LibraryViewModel.swift */; };
		62E632E1267D30CA0063E547 /* LibraryViewModel.swift in Sources */ = {isa = PBXBuildFile; fileRef = 62E632DF267D30CA0063E547 /* LibraryViewModel.swift */; };
		62E632E3267D3BA60063E547 /* MovieItemViewModel.swift in Sources */ = {isa = PBXBuildFile; fileRef = 62E632E2267D3BA60063E547 /* MovieItemViewModel.swift */; };
		62E632E4267D3BA60063E547 /* MovieItemViewModel.swift in Sources */ = {isa = PBXBuildFile; fileRef = 62E632E2267D3BA60063E547 /* MovieItemViewModel.swift */; };
		62E632E6267D3F5B0063E547 /* EpisodeItemViewModel.swift in Sources */ = {isa = PBXBuildFile; fileRef = 62E632E5267D3F5B0063E547 /* EpisodeItemViewModel.swift */; };
		62E632E7267D3F5B0063E547 /* EpisodeItemViewModel.swift in Sources */ = {isa = PBXBuildFile; fileRef = 62E632E5267D3F5B0063E547 /* EpisodeItemViewModel.swift */; };
		62E632E9267D3FF50063E547 /* SeasonItemViewModel.swift in Sources */ = {isa = PBXBuildFile; fileRef = 62E632E8267D3FF50063E547 /* SeasonItemViewModel.swift */; };
		62E632EA267D3FF50063E547 /* SeasonItemViewModel.swift in Sources */ = {isa = PBXBuildFile; fileRef = 62E632E8267D3FF50063E547 /* SeasonItemViewModel.swift */; };
		62E632EC267D410B0063E547 /* SeriesItemViewModel.swift in Sources */ = {isa = PBXBuildFile; fileRef = 62E632EB267D410B0063E547 /* SeriesItemViewModel.swift */; };
		62E632ED267D410B0063E547 /* SeriesItemViewModel.swift in Sources */ = {isa = PBXBuildFile; fileRef = 62E632EB267D410B0063E547 /* SeriesItemViewModel.swift */; };
		62E632EF267D43320063E547 /* LibraryFilterViewModel.swift in Sources */ = {isa = PBXBuildFile; fileRef = 62E632EE267D43320063E547 /* LibraryFilterViewModel.swift */; };
		62E632F0267D43320063E547 /* LibraryFilterViewModel.swift in Sources */ = {isa = PBXBuildFile; fileRef = 62E632EE267D43320063E547 /* LibraryFilterViewModel.swift */; };
		62E632F3267D54030063E547 /* ItemViewModel.swift in Sources */ = {isa = PBXBuildFile; fileRef = 62E632F2267D54030063E547 /* ItemViewModel.swift */; };
		62E632F4267D54030063E547 /* ItemViewModel.swift in Sources */ = {isa = PBXBuildFile; fileRef = 62E632F2267D54030063E547 /* ItemViewModel.swift */; };
		62EC352C26766675000E9F2D /* ServerEnvironment.swift in Sources */ = {isa = PBXBuildFile; fileRef = 62EC352B26766675000E9F2D /* ServerEnvironment.swift */; };
		62EC352D26766675000E9F2D /* ServerEnvironment.swift in Sources */ = {isa = PBXBuildFile; fileRef = 62EC352B26766675000E9F2D /* ServerEnvironment.swift */; };
		62EC352F267666A5000E9F2D /* SessionManager.swift in Sources */ = {isa = PBXBuildFile; fileRef = 62EC352E267666A5000E9F2D /* SessionManager.swift */; };
		62EC3530267666A5000E9F2D /* SessionManager.swift in Sources */ = {isa = PBXBuildFile; fileRef = 62EC352E267666A5000E9F2D /* SessionManager.swift */; };
		62EC353126766848000E9F2D /* ServerEnvironment.swift in Sources */ = {isa = PBXBuildFile; fileRef = 62EC352B26766675000E9F2D /* ServerEnvironment.swift */; };
		62EC353226766849000E9F2D /* SessionManager.swift in Sources */ = {isa = PBXBuildFile; fileRef = 62EC352E267666A5000E9F2D /* SessionManager.swift */; };
		62EC353426766B03000E9F2D /* DeviceRotationViewModifier.swift in Sources */ = {isa = PBXBuildFile; fileRef = 62EC353326766B03000E9F2D /* DeviceRotationViewModifier.swift */; };
		62ECA01826FA685A00E8EBB7 /* DeepLink.swift in Sources */ = {isa = PBXBuildFile; fileRef = 62ECA01726FA685A00E8EBB7 /* DeepLink.swift */; };
		AE8C3159265D6F90008AA076 /* bitrates.json in Resources */ = {isa = PBXBuildFile; fileRef = AE8C3158265D6F90008AA076 /* bitrates.json */; };
		C45B29BB26FAC5B600CEF5E0 /* ColorExtension.swift in Sources */ = {isa = PBXBuildFile; fileRef = E173DA5126D04AAF00CC4EB7 /* ColorExtension.swift */; };
		E100720726BDABC100CE3E31 /* MediaPlayButtonRowView.swift in Sources */ = {isa = PBXBuildFile; fileRef = E100720626BDABC100CE3E31 /* MediaPlayButtonRowView.swift */; };
		E131691726C583BC0074BFEE /* LogConstructor.swift in Sources */ = {isa = PBXBuildFile; fileRef = E131691626C583BC0074BFEE /* LogConstructor.swift */; };
		E131691826C583BC0074BFEE /* LogConstructor.swift in Sources */ = {isa = PBXBuildFile; fileRef = E131691626C583BC0074BFEE /* LogConstructor.swift */; };
		E131691926C583BC0074BFEE /* LogConstructor.swift in Sources */ = {isa = PBXBuildFile; fileRef = E131691626C583BC0074BFEE /* LogConstructor.swift */; };
		E14F7D0726DB36EF007C3AE6 /* ItemPortraitMainView.swift in Sources */ = {isa = PBXBuildFile; fileRef = E14F7D0626DB36EF007C3AE6 /* ItemPortraitMainView.swift */; };
		E14F7D0926DB36F7007C3AE6 /* ItemLandscapeMainView.swift in Sources */ = {isa = PBXBuildFile; fileRef = E14F7D0826DB36F7007C3AE6 /* ItemLandscapeMainView.swift */; };
		E173DA5026D048D600CC4EB7 /* ServerDetailView.swift in Sources */ = {isa = PBXBuildFile; fileRef = E173DA4F26D048D600CC4EB7 /* ServerDetailView.swift */; };
		E173DA5226D04AAF00CC4EB7 /* ColorExtension.swift in Sources */ = {isa = PBXBuildFile; fileRef = E173DA5126D04AAF00CC4EB7 /* ColorExtension.swift */; };
		E173DA5426D050F500CC4EB7 /* ServerDetailViewModel.swift in Sources */ = {isa = PBXBuildFile; fileRef = E173DA5326D050F500CC4EB7 /* ServerDetailViewModel.swift */; };
		E18845F526DD631E00B0C5B7 /* BaseItemDto+Stackable.swift in Sources */ = {isa = PBXBuildFile; fileRef = E18845F426DD631E00B0C5B7 /* BaseItemDto+Stackable.swift */; };
		E18845F626DD631E00B0C5B7 /* BaseItemDto+Stackable.swift in Sources */ = {isa = PBXBuildFile; fileRef = E18845F426DD631E00B0C5B7 /* BaseItemDto+Stackable.swift */; };
		E18845F826DEA9C900B0C5B7 /* ItemViewBody.swift in Sources */ = {isa = PBXBuildFile; fileRef = E18845F726DEA9C900B0C5B7 /* ItemViewBody.swift */; };
		E188460026DECB9E00B0C5B7 /* ItemLandscapeTopBarView.swift in Sources */ = {isa = PBXBuildFile; fileRef = E18845FF26DECB9E00B0C5B7 /* ItemLandscapeTopBarView.swift */; };
<<<<<<< HEAD
		E188460426DEF04800B0C5B7 /* EpisodeCardVStackView.swift in Sources */ = {isa = PBXBuildFile; fileRef = E188460326DEF04800B0C5B7 /* EpisodeCardVStackView.swift */; };
		E188460526DEF04800B0C5B7 /* EpisodeCardVStackView.swift in Sources */ = {isa = PBXBuildFile; fileRef = E188460326DEF04800B0C5B7 /* EpisodeCardVStackView.swift */; };
=======
		E188460426DEF04800B0C5B7 /* CardVStackView.swift in Sources */ = {isa = PBXBuildFile; fileRef = E188460326DEF04800B0C5B7 /* CardVStackView.swift */; };
>>>>>>> 13202d81
		E1AD104A26D94822003E4A08 /* DetailItem.swift in Sources */ = {isa = PBXBuildFile; fileRef = E1AD104926D94822003E4A08 /* DetailItem.swift */; };
		E1AD104B26D94822003E4A08 /* DetailItem.swift in Sources */ = {isa = PBXBuildFile; fileRef = E1AD104926D94822003E4A08 /* DetailItem.swift */; };
		E1AD104D26D96CE3003E4A08 /* BaseItemDtoExtensions.swift in Sources */ = {isa = PBXBuildFile; fileRef = E1AD104C26D96CE3003E4A08 /* BaseItemDtoExtensions.swift */; };
		E1AD104E26D96CE3003E4A08 /* BaseItemDtoExtensions.swift in Sources */ = {isa = PBXBuildFile; fileRef = E1AD104C26D96CE3003E4A08 /* BaseItemDtoExtensions.swift */; };
		E1AD105426D97161003E4A08 /* BaseItemDtoExtensions.swift in Sources */ = {isa = PBXBuildFile; fileRef = E1AD104C26D96CE3003E4A08 /* BaseItemDtoExtensions.swift */; };
		E1AD105626D981CE003E4A08 /* PortraitHStackView.swift in Sources */ = {isa = PBXBuildFile; fileRef = E1AD105526D981CE003E4A08 /* PortraitHStackView.swift */; };
		E1AD105726D981CE003E4A08 /* PortraitHStackView.swift in Sources */ = {isa = PBXBuildFile; fileRef = E1AD105526D981CE003E4A08 /* PortraitHStackView.swift */; };
		E1AD105926D9A543003E4A08 /* LazyView.swift in Sources */ = {isa = PBXBuildFile; fileRef = 621338B22660A07800A81A2A /* LazyView.swift */; };
		E1AD105C26D9ABDD003E4A08 /* PillHStackView.swift in Sources */ = {isa = PBXBuildFile; fileRef = E1AD105B26D9ABDD003E4A08 /* PillHStackView.swift */; };
		E1AD105F26D9ADDD003E4A08 /* NameGUIDPairExtensions.swift in Sources */ = {isa = PBXBuildFile; fileRef = E1AD105E26D9ADDD003E4A08 /* NameGUIDPairExtensions.swift */; };
		E1AD106226D9B7CD003E4A08 /* ItemPortraitHeaderOverlayView.swift in Sources */ = {isa = PBXBuildFile; fileRef = E1AD106126D9B7CD003E4A08 /* ItemPortraitHeaderOverlayView.swift */; };
		E1F0204E26CCCA74001C1C3B /* VideoPlayerJumpLength.swift in Sources */ = {isa = PBXBuildFile; fileRef = E1F0204D26CCCA74001C1C3B /* VideoPlayerJumpLength.swift */; };
		E1F0204F26CCCA74001C1C3B /* VideoPlayerJumpLength.swift in Sources */ = {isa = PBXBuildFile; fileRef = E1F0204D26CCCA74001C1C3B /* VideoPlayerJumpLength.swift */; };
		E1FCD08826C35A0D007C8DCF /* NetworkError.swift in Sources */ = {isa = PBXBuildFile; fileRef = E1FCD08726C35A0D007C8DCF /* NetworkError.swift */; };
		E1FCD08926C35A0D007C8DCF /* NetworkError.swift in Sources */ = {isa = PBXBuildFile; fileRef = E1FCD08726C35A0D007C8DCF /* NetworkError.swift */; };
		E1FCD09626C47118007C8DCF /* ErrorMessage.swift in Sources */ = {isa = PBXBuildFile; fileRef = E1FCD09526C47118007C8DCF /* ErrorMessage.swift */; };
		E1FCD09726C47118007C8DCF /* ErrorMessage.swift in Sources */ = {isa = PBXBuildFile; fileRef = E1FCD09526C47118007C8DCF /* ErrorMessage.swift */; };
		E1FCD09926C4F358007C8DCF /* NetworkError.swift in Sources */ = {isa = PBXBuildFile; fileRef = E1FCD08726C35A0D007C8DCF /* NetworkError.swift */; };
		E1FCD09A26C4F35A007C8DCF /* ErrorMessage.swift in Sources */ = {isa = PBXBuildFile; fileRef = E1FCD09526C47118007C8DCF /* ErrorMessage.swift */; };
/* End PBXBuildFile section */

/* Begin PBXContainerItemProxy section */
		628B952B2670CABE0091AF3B /* PBXContainerItemProxy */ = {
			isa = PBXContainerItemProxy;
			containerPortal = 5377CBE9263B596A003A4E83 /* Project object */;
			proxyType = 1;
			remoteGlobalIDString = 628B951F2670CABD0091AF3B;
			remoteInfo = WidgetExtensionExtension;
		};
/* End PBXContainerItemProxy section */

/* Begin PBXCopyFilesBuildPhase section */
		5302F8322658B74800647A2E /* CopyFiles */ = {
			isa = PBXCopyFilesBuildPhase;
			buildActionMask = 2147483647;
			dstPath = "";
			dstSubfolderSpec = 7;
			files = (
			);
			runOnlyForDeploymentPostprocessing = 0;
		};
		628B95312670CABE0091AF3B /* Embed App Extensions */ = {
			isa = PBXCopyFilesBuildPhase;
			buildActionMask = 2147483647;
			dstPath = "";
			dstSubfolderSpec = 13;
			files = (
				628B952D2670CABE0091AF3B /* WidgetExtension.appex in Embed App Extensions */,
			);
			name = "Embed App Extensions";
			runOnlyForDeploymentPostprocessing = 0;
		};
/* End PBXCopyFilesBuildPhase section */

/* Begin PBXFileReference section */
		091B5A872683142E00D78B61 /* ServerDiscovery.swift */ = {isa = PBXFileReference; fileEncoding = 4; lastKnownFileType = sourcecode.swift; path = ServerDiscovery.swift; sourceTree = "<group>"; };
		091B5A882683142E00D78B61 /* UDPBroadCastConnection.swift */ = {isa = PBXFileReference; fileEncoding = 4; lastKnownFileType = sourcecode.swift; path = UDPBroadCastConnection.swift; sourceTree = "<group>"; };
		09389CC626819B4500AE350E /* VideoPlayerModel.swift */ = {isa = PBXFileReference; lastKnownFileType = sourcecode.swift; path = VideoPlayerModel.swift; sourceTree = "<group>"; };
		0959A5FC2686D29800C7C9A9 /* VideoUpNextView.swift */ = {isa = PBXFileReference; lastKnownFileType = sourcecode.swift; path = VideoUpNextView.swift; sourceTree = "<group>"; };
		3773C07648173CE7FEC083D5 /* Pods-JellyfinPlayer iOS.debug.xcconfig */ = {isa = PBXFileReference; includeInIndex = 1; lastKnownFileType = text.xcconfig; name = "Pods-JellyfinPlayer iOS.debug.xcconfig"; path = "Target Support Files/Pods-JellyfinPlayer iOS/Pods-JellyfinPlayer iOS.debug.xcconfig"; sourceTree = "<group>"; };
		3F905C1D3D3A0C9E13E7A0BC /* Pods_JellyfinPlayer_iOS.framework */ = {isa = PBXFileReference; explicitFileType = wrapper.framework; includeInIndex = 0; path = Pods_JellyfinPlayer_iOS.framework; sourceTree = BUILT_PRODUCTS_DIR; };
		531069502684E7EE00CFFDBA /* InfoTabBarViewController.swift */ = {isa = PBXFileReference; fileEncoding = 4; lastKnownFileType = sourcecode.swift; path = InfoTabBarViewController.swift; sourceTree = "<group>"; };
		531069512684E7EE00CFFDBA /* MediaInfoView.swift */ = {isa = PBXFileReference; fileEncoding = 4; lastKnownFileType = sourcecode.swift; path = MediaInfoView.swift; sourceTree = "<group>"; };
		531069522684E7EE00CFFDBA /* SubtitlesView.swift */ = {isa = PBXFileReference; fileEncoding = 4; lastKnownFileType = sourcecode.swift; path = SubtitlesView.swift; sourceTree = "<group>"; };
		531069532684E7EE00CFFDBA /* VideoPlayer.swift */ = {isa = PBXFileReference; fileEncoding = 4; lastKnownFileType = sourcecode.swift; path = VideoPlayer.swift; sourceTree = "<group>"; };
		531069542684E7EE00CFFDBA /* AudioView.swift */ = {isa = PBXFileReference; fileEncoding = 4; lastKnownFileType = sourcecode.swift; path = AudioView.swift; sourceTree = "<group>"; };
		531069552684E7EE00CFFDBA /* VideoPlayerViewController.swift */ = {isa = PBXFileReference; fileEncoding = 4; lastKnownFileType = sourcecode.swift; path = VideoPlayerViewController.swift; sourceTree = "<group>"; };
		531069562684E7EE00CFFDBA /* VideoPlayer.storyboard */ = {isa = PBXFileReference; fileEncoding = 4; lastKnownFileType = file.storyboard; path = VideoPlayer.storyboard; sourceTree = "<group>"; };
		53116A16268B919A003024C9 /* SeriesItemView.swift */ = {isa = PBXFileReference; lastKnownFileType = sourcecode.swift; path = SeriesItemView.swift; sourceTree = "<group>"; };
		53116A18268B947A003024C9 /* PlainLinkButton.swift */ = {isa = PBXFileReference; lastKnownFileType = sourcecode.swift; path = PlainLinkButton.swift; sourceTree = "<group>"; };
		531690E4267ABD5C005D8AB9 /* MainTabView.swift */ = {isa = PBXFileReference; lastKnownFileType = sourcecode.swift; path = MainTabView.swift; sourceTree = "<group>"; };
		531690E6267ABD79005D8AB9 /* HomeView.swift */ = {isa = PBXFileReference; lastKnownFileType = sourcecode.swift; path = HomeView.swift; sourceTree = "<group>"; };
		531690EB267ABF46005D8AB9 /* ContinueWatchingView.swift */ = {isa = PBXFileReference; lastKnownFileType = sourcecode.swift; path = ContinueWatchingView.swift; sourceTree = "<group>"; };
		531690EE267ABF72005D8AB9 /* NextUpView.swift */ = {isa = PBXFileReference; lastKnownFileType = sourcecode.swift; path = NextUpView.swift; sourceTree = "<group>"; };
		531690F6267ACC00005D8AB9 /* LandscapeItemElement.swift */ = {isa = PBXFileReference; lastKnownFileType = sourcecode.swift; path = LandscapeItemElement.swift; sourceTree = "<group>"; };
		531690F8267AD135005D8AB9 /* README.md */ = {isa = PBXFileReference; lastKnownFileType = net.daringfireball.markdown; path = README.md; sourceTree = "<group>"; };
		531690F9267AD6EC005D8AB9 /* PlainNavigationLinkButton.swift */ = {isa = PBXFileReference; fileEncoding = 4; lastKnownFileType = sourcecode.swift; path = PlainNavigationLinkButton.swift; sourceTree = "<group>"; };
		53192D5C265AA78A008A4215 /* DeviceProfileBuilder.swift */ = {isa = PBXFileReference; lastKnownFileType = sourcecode.swift; path = DeviceProfileBuilder.swift; sourceTree = "<group>"; };
		531AC8BE26750DE20091C7EB /* ImageView.swift */ = {isa = PBXFileReference; lastKnownFileType = sourcecode.swift; path = ImageView.swift; sourceTree = "<group>"; };
		5321753A2671BCFC005491E6 /* SettingsViewModel.swift */ = {isa = PBXFileReference; lastKnownFileType = sourcecode.swift; path = SettingsViewModel.swift; sourceTree = "<group>"; };
		53272531268BF09D0035FBF1 /* MediaViewActionButton.swift */ = {isa = PBXFileReference; lastKnownFileType = sourcecode.swift; path = MediaViewActionButton.swift; sourceTree = "<group>"; };
		53272536268C1DBB0035FBF1 /* SeasonItemView.swift */ = {isa = PBXFileReference; lastKnownFileType = sourcecode.swift; path = SeasonItemView.swift; sourceTree = "<group>"; };
		53272538268C20100035FBF1 /* EpisodeItemView.swift */ = {isa = PBXFileReference; lastKnownFileType = sourcecode.swift; path = EpisodeItemView.swift; sourceTree = "<group>"; };
		532E68CE267D9F6B007B9F13 /* VideoPlayerCastDeviceSelector.swift */ = {isa = PBXFileReference; lastKnownFileType = sourcecode.swift; path = VideoPlayerCastDeviceSelector.swift; sourceTree = "<group>"; };
		53313B8F265EEA6D00947AA3 /* VideoPlayer.storyboard */ = {isa = PBXFileReference; lastKnownFileType = file.storyboard; path = VideoPlayer.storyboard; sourceTree = "<group>"; };
		5338F74D263B61370014BF09 /* ConnectToServerView.swift */ = {isa = PBXFileReference; lastKnownFileType = sourcecode.swift; path = ConnectToServerView.swift; sourceTree = "<group>"; };
		534D4FE826A7D7CC000A7A48 /* en */ = {isa = PBXFileReference; lastKnownFileType = text.plist.strings; name = en; path = Localizable.strings; sourceTree = "<group>"; };
		534D4FEC26A7D7CC000A7A48 /* ko */ = {isa = PBXFileReference; lastKnownFileType = text.plist.strings; name = ko; path = Localizable.strings; sourceTree = "<group>"; };
		534D4FEF26A7D7CC000A7A48 /* zh-Hans */ = {isa = PBXFileReference; lastKnownFileType = text.plist.strings; name = "zh-Hans"; path = Localizable.strings; sourceTree = "<group>"; };
		535870602669D21600D05A09 /* JellyfinPlayer tvOS.app */ = {isa = PBXFileReference; explicitFileType = wrapper.application; includeInIndex = 0; path = "JellyfinPlayer tvOS.app"; sourceTree = BUILT_PRODUCTS_DIR; };
		535870622669D21600D05A09 /* JellyfinPlayer_tvOSApp.swift */ = {isa = PBXFileReference; lastKnownFileType = sourcecode.swift; path = JellyfinPlayer_tvOSApp.swift; sourceTree = "<group>"; };
		535870662669D21700D05A09 /* Assets.xcassets */ = {isa = PBXFileReference; lastKnownFileType = folder.assetcatalog; path = Assets.xcassets; sourceTree = "<group>"; };
		535870692669D21700D05A09 /* Preview Assets.xcassets */ = {isa = PBXFileReference; lastKnownFileType = folder.assetcatalog; path = "Preview Assets.xcassets"; sourceTree = "<group>"; };
		5358706B2669D21700D05A09 /* PersistenceController.swift */ = {isa = PBXFileReference; lastKnownFileType = sourcecode.swift; path = PersistenceController.swift; sourceTree = "<group>"; };
		535870702669D21700D05A09 /* Info.plist */ = {isa = PBXFileReference; lastKnownFileType = text.plist.xml; path = Info.plist; sourceTree = "<group>"; };
		535870AC2669D8DD00D05A09 /* Typings.swift */ = {isa = PBXFileReference; lastKnownFileType = sourcecode.swift; path = Typings.swift; sourceTree = "<group>"; };
		535BAE9E2649E569005FA86D /* ItemView.swift */ = {isa = PBXFileReference; lastKnownFileType = sourcecode.swift; path = ItemView.swift; sourceTree = "<group>"; };
		535BAEA4264A151C005FA86D /* VideoPlayer.swift */ = {isa = PBXFileReference; lastKnownFileType = sourcecode.swift; path = VideoPlayer.swift; sourceTree = "<group>"; };
		5362E4A7267D4067000E2F71 /* GoogleCast.framework */ = {isa = PBXFileReference; lastKnownFileType = wrapper.framework; name = GoogleCast.framework; path = "../../Downloads/GoogleCastSDK-ios-4.6.0_dynamic/GoogleCast.framework"; sourceTree = "<group>"; };
		5362E4AA267D40AD000E2F71 /* AVFoundation.framework */ = {isa = PBXFileReference; lastKnownFileType = wrapper.framework; name = AVFoundation.framework; path = System/Library/Frameworks/AVFoundation.framework; sourceTree = SDKROOT; };
		5362E4AC267D40B1000E2F71 /* Accelerate.framework */ = {isa = PBXFileReference; lastKnownFileType = wrapper.framework; name = Accelerate.framework; path = System/Library/Frameworks/Accelerate.framework; sourceTree = SDKROOT; };
		5362E4AE267D40B5000E2F71 /* AudioToolbox.framework */ = {isa = PBXFileReference; lastKnownFileType = wrapper.framework; name = AudioToolbox.framework; path = System/Library/Frameworks/AudioToolbox.framework; sourceTree = SDKROOT; };
		5362E4B0267D40B9000E2F71 /* CFNetwork.framework */ = {isa = PBXFileReference; lastKnownFileType = wrapper.framework; name = CFNetwork.framework; path = System/Library/Frameworks/CFNetwork.framework; sourceTree = SDKROOT; };
		5362E4B2267D40BE000E2F71 /* CoreBluetooth.framework */ = {isa = PBXFileReference; lastKnownFileType = wrapper.framework; name = CoreBluetooth.framework; path = System/Library/Frameworks/CoreBluetooth.framework; sourceTree = SDKROOT; };
		5362E4B4267D40C5000E2F71 /* CoreData.framework */ = {isa = PBXFileReference; lastKnownFileType = wrapper.framework; name = CoreData.framework; path = System/Library/Frameworks/CoreData.framework; sourceTree = SDKROOT; };
		5362E4B6267D40CA000E2F71 /* CoreGraphics.framework */ = {isa = PBXFileReference; lastKnownFileType = wrapper.framework; name = CoreGraphics.framework; path = System/Library/Frameworks/CoreGraphics.framework; sourceTree = SDKROOT; };
		5362E4B8267D40CE000E2F71 /* CoreMedia.framework */ = {isa = PBXFileReference; lastKnownFileType = wrapper.framework; name = CoreMedia.framework; path = System/Library/Frameworks/CoreMedia.framework; sourceTree = SDKROOT; };
		5362E4BA267D40D2000E2F71 /* CoreText.framework */ = {isa = PBXFileReference; lastKnownFileType = wrapper.framework; name = CoreText.framework; path = System/Library/Frameworks/CoreText.framework; sourceTree = SDKROOT; };
		5362E4BC267D40D8000E2F71 /* Foundation.framework */ = {isa = PBXFileReference; lastKnownFileType = wrapper.framework; name = Foundation.framework; path = System/Library/Frameworks/Foundation.framework; sourceTree = SDKROOT; };
		5362E4BE267D40E4000E2F71 /* MediaAccessibility.framework */ = {isa = PBXFileReference; lastKnownFileType = wrapper.framework; name = MediaAccessibility.framework; path = System/Library/Frameworks/MediaAccessibility.framework; sourceTree = SDKROOT; };
		5362E4C0267D40E8000E2F71 /* MediaPlayer.framework */ = {isa = PBXFileReference; lastKnownFileType = wrapper.framework; name = MediaPlayer.framework; path = System/Library/Frameworks/MediaPlayer.framework; sourceTree = SDKROOT; };
		5362E4C2267D40EC000E2F71 /* QuartzCore.framework */ = {isa = PBXFileReference; lastKnownFileType = wrapper.framework; name = QuartzCore.framework; path = System/Library/Frameworks/QuartzCore.framework; sourceTree = SDKROOT; };
		5362E4C4267D40F0000E2F71 /* Security.framework */ = {isa = PBXFileReference; lastKnownFileType = wrapper.framework; name = Security.framework; path = System/Library/Frameworks/Security.framework; sourceTree = SDKROOT; };
		5362E4C6267D40F4000E2F71 /* SystemConfiguration.framework */ = {isa = PBXFileReference; lastKnownFileType = wrapper.framework; name = SystemConfiguration.framework; path = System/Library/Frameworks/SystemConfiguration.framework; sourceTree = SDKROOT; };
		5362E4C8267D40F7000E2F71 /* UIKit.framework */ = {isa = PBXFileReference; lastKnownFileType = wrapper.framework; name = UIKit.framework; path = System/Library/Frameworks/UIKit.framework; sourceTree = SDKROOT; };
		53649AB0269CFB1900A2D8B7 /* LogManager.swift */ = {isa = PBXFileReference; lastKnownFileType = sourcecode.swift; path = LogManager.swift; sourceTree = "<group>"; };
		5364F454266CA0DC0026ECBA /* BaseItemPersonExtensions.swift */ = {isa = PBXFileReference; lastKnownFileType = sourcecode.swift; path = BaseItemPersonExtensions.swift; sourceTree = "<group>"; };
		536D3D73267BA8170004248C /* BackgroundManager.swift */ = {isa = PBXFileReference; lastKnownFileType = sourcecode.swift; path = BackgroundManager.swift; sourceTree = "<group>"; };
		536D3D75267BA9BB0004248C /* MainTabViewModel.swift */ = {isa = PBXFileReference; lastKnownFileType = sourcecode.swift; path = MainTabViewModel.swift; sourceTree = "<group>"; };
		536D3D7E267BDF100004248C /* LatestMediaView.swift */ = {isa = PBXFileReference; lastKnownFileType = sourcecode.swift; path = LatestMediaView.swift; sourceTree = "<group>"; };
		536D3D80267BDFC60004248C /* PortraitItemElement.swift */ = {isa = PBXFileReference; lastKnownFileType = sourcecode.swift; path = PortraitItemElement.swift; sourceTree = "<group>"; };
		536D3D87267C17350004248C /* PublicUserButton.swift */ = {isa = PBXFileReference; lastKnownFileType = sourcecode.swift; path = PublicUserButton.swift; sourceTree = "<group>"; };
		5377CBF1263B596A003A4E83 /* JellyfinPlayer iOS.app */ = {isa = PBXFileReference; explicitFileType = wrapper.application; includeInIndex = 0; path = "JellyfinPlayer iOS.app"; sourceTree = BUILT_PRODUCTS_DIR; };
		5377CBF4263B596A003A4E83 /* JellyfinPlayerApp.swift */ = {isa = PBXFileReference; lastKnownFileType = sourcecode.swift; path = JellyfinPlayerApp.swift; sourceTree = "<group>"; };
		5377CBF8263B596B003A4E83 /* Assets.xcassets */ = {isa = PBXFileReference; lastKnownFileType = folder.assetcatalog; path = Assets.xcassets; sourceTree = "<group>"; };
		5377CBFB263B596B003A4E83 /* Preview Assets.xcassets */ = {isa = PBXFileReference; lastKnownFileType = folder.assetcatalog; path = "Preview Assets.xcassets"; sourceTree = "<group>"; };
		5377CBFD263B596B003A4E83 /* PersistenceController.swift */ = {isa = PBXFileReference; lastKnownFileType = sourcecode.swift; path = PersistenceController.swift; sourceTree = "<group>"; };
		5377CC00263B596B003A4E83 /* JellyfinPlayer.xcdatamodel */ = {isa = PBXFileReference; explicitFileType = wrapper.xcdatamodel; path = JellyfinPlayer.xcdatamodel; sourceTree = "<group>"; };
		5377CC02263B596B003A4E83 /* Info.plist */ = {isa = PBXFileReference; lastKnownFileType = text.plist.xml; path = Info.plist; sourceTree = "<group>"; };
		5389276D263C25100035E14B /* ContinueWatchingView.swift */ = {isa = PBXFileReference; lastKnownFileType = sourcecode.swift; path = ContinueWatchingView.swift; sourceTree = "<group>"; };
		5389276F263C25230035E14B /* NextUpView.swift */ = {isa = PBXFileReference; lastKnownFileType = sourcecode.swift; path = NextUpView.swift; sourceTree = "<group>"; };
		53892771263C8C6F0035E14B /* LoadingView.swift */ = {isa = PBXFileReference; lastKnownFileType = sourcecode.swift; path = LoadingView.swift; sourceTree = "<group>"; };
		5389277B263CC3DB0035E14B /* BlurHashDecode.swift */ = {isa = PBXFileReference; lastKnownFileType = sourcecode.swift; path = BlurHashDecode.swift; sourceTree = "<group>"; };
		53913BCA26D323FE00EB3286 /* fr */ = {isa = PBXFileReference; lastKnownFileType = text.plist.strings; name = fr; path = Localizable.strings; sourceTree = "<group>"; };
		53913BCD26D323FE00EB3286 /* ru */ = {isa = PBXFileReference; lastKnownFileType = text.plist.strings; name = ru; path = Localizable.strings; sourceTree = "<group>"; };
		53913BD026D323FE00EB3286 /* it */ = {isa = PBXFileReference; lastKnownFileType = text.plist.strings; name = it; path = Localizable.strings; sourceTree = "<group>"; };
		53913BD326D323FE00EB3286 /* vi */ = {isa = PBXFileReference; lastKnownFileType = text.plist.strings; name = vi; path = Localizable.strings; sourceTree = "<group>"; };
		53913BD626D323FE00EB3286 /* sv */ = {isa = PBXFileReference; lastKnownFileType = text.plist.strings; name = sv; path = Localizable.strings; sourceTree = "<group>"; };
		53913BD926D323FE00EB3286 /* sl */ = {isa = PBXFileReference; lastKnownFileType = text.plist.strings; name = sl; path = Localizable.strings; sourceTree = "<group>"; };
		53913BDC26D323FE00EB3286 /* de */ = {isa = PBXFileReference; lastKnownFileType = text.plist.strings; name = de; path = Localizable.strings; sourceTree = "<group>"; };
		53913BDF26D323FE00EB3286 /* ta */ = {isa = PBXFileReference; lastKnownFileType = text.plist.strings; name = ta; path = Localizable.strings; sourceTree = "<group>"; };
		53913BE226D323FE00EB3286 /* es */ = {isa = PBXFileReference; lastKnownFileType = text.plist.strings; name = es; path = Localizable.strings; sourceTree = "<group>"; };
		53913BE526D323FE00EB3286 /* el */ = {isa = PBXFileReference; lastKnownFileType = text.plist.strings; name = el; path = Localizable.strings; sourceTree = "<group>"; };
		53913BE826D323FE00EB3286 /* he */ = {isa = PBXFileReference; lastKnownFileType = text.plist.strings; name = he; path = Localizable.strings; sourceTree = "<group>"; };
		53913BEB26D323FE00EB3286 /* sk */ = {isa = PBXFileReference; lastKnownFileType = text.plist.strings; name = sk; path = Localizable.strings; sourceTree = "<group>"; };
		53913BEE26D323FE00EB3286 /* kk */ = {isa = PBXFileReference; lastKnownFileType = text.plist.strings; name = kk; path = Localizable.strings; sourceTree = "<group>"; };
		5398514426B64DA100101B49 /* SettingsView.swift */ = {isa = PBXFileReference; lastKnownFileType = sourcecode.swift; path = SettingsView.swift; sourceTree = "<group>"; };
		539B2DA4263BA5B8007FF1A4 /* SettingsView.swift */ = {isa = PBXFileReference; lastKnownFileType = sourcecode.swift; path = SettingsView.swift; sourceTree = "<group>"; };
		53A83C32268A309300DF3D92 /* LibraryView.swift */ = {isa = PBXFileReference; lastKnownFileType = sourcecode.swift; path = LibraryView.swift; sourceTree = "<group>"; };
		53ABFDDA267972BF00886593 /* JellyfinPlayer tvOS.entitlements */ = {isa = PBXFileReference; lastKnownFileType = text.plist.entitlements; path = "JellyfinPlayer tvOS.entitlements"; sourceTree = "<group>"; };
		53ABFDDB267972BF00886593 /* TVServices.framework */ = {isa = PBXFileReference; lastKnownFileType = wrapper.framework; name = TVServices.framework; path = Platforms/AppleTVOS.platform/Developer/SDKs/AppleTVOS15.0.sdk/System/Library/Frameworks/TVServices.framework; sourceTree = DEVELOPER_DIR; };
		53ABFDDD267974E300886593 /* SplashView.swift */ = {isa = PBXFileReference; lastKnownFileType = sourcecode.swift; path = SplashView.swift; sourceTree = "<group>"; };
		53ABFDEA2679753200886593 /* ConnectToServerView.swift */ = {isa = PBXFileReference; lastKnownFileType = sourcecode.swift; path = ConnectToServerView.swift; sourceTree = "<group>"; };
		53AD124C2670278D0094A276 /* JellyfinPlayer.entitlements */ = {isa = PBXFileReference; fileEncoding = 4; lastKnownFileType = text.plist.entitlements; path = JellyfinPlayer.entitlements; sourceTree = "<group>"; };
		53CD2A3F268A49C2002ABD4E /* ItemView.swift */ = {isa = PBXFileReference; lastKnownFileType = sourcecode.swift; path = ItemView.swift; sourceTree = "<group>"; };
		53CD2A41268A4B38002ABD4E /* MovieItemView.swift */ = {isa = PBXFileReference; lastKnownFileType = sourcecode.swift; path = MovieItemView.swift; sourceTree = "<group>"; };
		53D5E3DC264B47EE00BADDC8 /* MobileVLCKit.xcframework */ = {isa = PBXFileReference; lastKnownFileType = wrapper.xcframework; name = MobileVLCKit.xcframework; path = Carthage/Build/MobileVLCKit.xcframework; sourceTree = "<group>"; };
		53DE4BD1267098F300739748 /* SearchBarView.swift */ = {isa = PBXFileReference; lastKnownFileType = sourcecode.swift; path = SearchBarView.swift; sourceTree = "<group>"; };
		53DF641D263D9C0600A7CD1A /* LibraryView.swift */ = {isa = PBXFileReference; lastKnownFileType = sourcecode.swift; path = LibraryView.swift; sourceTree = "<group>"; };
		53E4E646263F6CF100F67C6B /* LibraryFilterView.swift */ = {isa = PBXFileReference; lastKnownFileType = sourcecode.swift; path = LibraryFilterView.swift; sourceTree = "<group>"; };
		53E4E648263F725B00F67C6B /* MultiSelectorView.swift */ = {isa = PBXFileReference; lastKnownFileType = sourcecode.swift; path = MultiSelectorView.swift; sourceTree = "<group>"; };
		53EE24E5265060780068F029 /* LibrarySearchView.swift */ = {isa = PBXFileReference; lastKnownFileType = sourcecode.swift; path = LibrarySearchView.swift; sourceTree = "<group>"; };
		53F8377C265FF67C00F456B3 /* VideoPlayerSettingsView.swift */ = {isa = PBXFileReference; lastKnownFileType = sourcecode.swift; path = VideoPlayerSettingsView.swift; sourceTree = "<group>"; };
		53F866432687A45F00DCD1D7 /* PortraitItemView.swift */ = {isa = PBXFileReference; lastKnownFileType = sourcecode.swift; path = PortraitItemView.swift; sourceTree = "<group>"; };
		53FF7F29263CF3F500585C35 /* LatestMediaView.swift */ = {isa = PBXFileReference; lastKnownFileType = sourcecode.swift; path = LatestMediaView.swift; sourceTree = "<group>"; };
		6213388F265F83A900A81A2A /* LibraryListView.swift */ = {isa = PBXFileReference; lastKnownFileType = sourcecode.swift; path = LibraryListView.swift; sourceTree = "<group>"; };
		621338922660107500A81A2A /* StringExtensions.swift */ = {isa = PBXFileReference; lastKnownFileType = sourcecode.swift; path = StringExtensions.swift; sourceTree = "<group>"; };
		621338B22660A07800A81A2A /* LazyView.swift */ = {isa = PBXFileReference; lastKnownFileType = sourcecode.swift; path = LazyView.swift; sourceTree = "<group>"; };
		6220D0AC26D5EABB00B8E046 /* ViewExtensions.swift */ = {isa = PBXFileReference; lastKnownFileType = sourcecode.swift; path = ViewExtensions.swift; sourceTree = "<group>"; };
		6220D0B026D5EC9900B8E046 /* SettingsCoordinator.swift */ = {isa = PBXFileReference; lastKnownFileType = sourcecode.swift; path = SettingsCoordinator.swift; sourceTree = "<group>"; };
		6220D0B326D5ED8000B8E046 /* LibraryCoordinator.swift */ = {isa = PBXFileReference; lastKnownFileType = sourcecode.swift; path = LibraryCoordinator.swift; sourceTree = "<group>"; };
		6220D0B626D5EE1100B8E046 /* SearchCoordinator.swift */ = {isa = PBXFileReference; lastKnownFileType = sourcecode.swift; path = SearchCoordinator.swift; sourceTree = "<group>"; };
		6220D0B926D6092100B8E046 /* FilterCoordinator.swift */ = {isa = PBXFileReference; lastKnownFileType = sourcecode.swift; path = FilterCoordinator.swift; sourceTree = "<group>"; };
		6220D0BC26D60D6600B8E046 /* ItemViewModel.swift */ = {isa = PBXFileReference; lastKnownFileType = sourcecode.swift; path = ItemViewModel.swift; sourceTree = "<group>"; };
		6220D0BF26D61C5000B8E046 /* ItemCoordinator.swift */ = {isa = PBXFileReference; lastKnownFileType = sourcecode.swift; path = ItemCoordinator.swift; sourceTree = "<group>"; };
		6220D0C526D62D8700B8E046 /* VideoPlayerCoordinator.swift */ = {isa = PBXFileReference; lastKnownFileType = sourcecode.swift; path = VideoPlayerCoordinator.swift; sourceTree = "<group>"; };
		6220D0CB26D640C400B8E046 /* AppURLHandler.swift */ = {isa = PBXFileReference; lastKnownFileType = sourcecode.swift; path = AppURLHandler.swift; sourceTree = "<group>"; };
		6225FCCA2663841E00E067F6 /* ParallaxHeader.swift */ = {isa = PBXFileReference; lastKnownFileType = sourcecode.swift; path = ParallaxHeader.swift; sourceTree = "<group>"; };
		624C21742685CF60007F1390 /* SearchablePickerView.swift */ = {isa = PBXFileReference; lastKnownFileType = sourcecode.swift; path = SearchablePickerView.swift; sourceTree = "<group>"; };
		625CB5672678B6FB00530A6E /* SplashView.swift */ = {isa = PBXFileReference; lastKnownFileType = sourcecode.swift; path = SplashView.swift; sourceTree = "<group>"; };
		625CB5692678B71200530A6E /* SplashViewModel.swift */ = {isa = PBXFileReference; lastKnownFileType = sourcecode.swift; path = SplashViewModel.swift; sourceTree = "<group>"; };
		625CB56E2678C23300530A6E /* HomeView.swift */ = {isa = PBXFileReference; lastKnownFileType = sourcecode.swift; path = HomeView.swift; sourceTree = "<group>"; };
		625CB5722678C32A00530A6E /* HomeViewModel.swift */ = {isa = PBXFileReference; lastKnownFileType = sourcecode.swift; path = HomeViewModel.swift; sourceTree = "<group>"; };
		625CB5742678C33500530A6E /* LibraryListViewModel.swift */ = {isa = PBXFileReference; lastKnownFileType = sourcecode.swift; path = LibraryListViewModel.swift; sourceTree = "<group>"; };
		625CB5762678C34300530A6E /* ConnectToServerViewModel.swift */ = {isa = PBXFileReference; lastKnownFileType = sourcecode.swift; path = ConnectToServerViewModel.swift; sourceTree = "<group>"; };
		625CB57B2678CE1000530A6E /* ViewModel.swift */ = {isa = PBXFileReference; lastKnownFileType = sourcecode.swift; path = ViewModel.swift; sourceTree = "<group>"; };
		625CB57D2678E81E00530A6E /* TVVLCKit.xcframework */ = {isa = PBXFileReference; lastKnownFileType = wrapper.xcframework; name = TVVLCKit.xcframework; path = Carthage/Build/TVVLCKit.xcframework; sourceTree = "<group>"; };
		6267B3D526710B8900A7371D /* CollectionExtensions.swift */ = {isa = PBXFileReference; lastKnownFileType = sourcecode.swift; path = CollectionExtensions.swift; sourceTree = "<group>"; };
		6267B3D92671138200A7371D /* ImageExtensions.swift */ = {isa = PBXFileReference; lastKnownFileType = sourcecode.swift; path = ImageExtensions.swift; sourceTree = "<group>"; };
		628B95202670CABD0091AF3B /* WidgetExtension.appex */ = {isa = PBXFileReference; explicitFileType = "wrapper.app-extension"; includeInIndex = 0; path = WidgetExtension.appex; sourceTree = BUILT_PRODUCTS_DIR; };
		628B95212670CABD0091AF3B /* WidgetKit.framework */ = {isa = PBXFileReference; lastKnownFileType = wrapper.framework; name = WidgetKit.framework; path = System/Library/Frameworks/WidgetKit.framework; sourceTree = SDKROOT; };
		628B95232670CABD0091AF3B /* SwiftUI.framework */ = {isa = PBXFileReference; lastKnownFileType = wrapper.framework; name = SwiftUI.framework; path = System/Library/Frameworks/SwiftUI.framework; sourceTree = SDKROOT; };
		628B95262670CABD0091AF3B /* NextUpWidget.swift */ = {isa = PBXFileReference; lastKnownFileType = sourcecode.swift; path = NextUpWidget.swift; sourceTree = "<group>"; };
		628B95282670CABE0091AF3B /* Assets.xcassets */ = {isa = PBXFileReference; lastKnownFileType = folder.assetcatalog; path = Assets.xcassets; sourceTree = "<group>"; };
		628B952A2670CABE0091AF3B /* Info.plist */ = {isa = PBXFileReference; lastKnownFileType = text.plist.xml; path = Info.plist; sourceTree = "<group>"; };
		628B95362670CB800091AF3B /* JellyfinWidget.swift */ = {isa = PBXFileReference; lastKnownFileType = sourcecode.swift; path = JellyfinWidget.swift; sourceTree = "<group>"; };
		628B953B2670D1FC0091AF3B /* WidgetExtension.entitlements */ = {isa = PBXFileReference; lastKnownFileType = text.plist.entitlements; path = WidgetExtension.entitlements; sourceTree = "<group>"; };
		62C29E9E26D1016600C1D2E7 /* MainCoordinator.swift */ = {isa = PBXFileReference; lastKnownFileType = sourcecode.swift; path = MainCoordinator.swift; sourceTree = "<group>"; };
		62C29EA026D102A500C1D2E7 /* MainTabCoordinator.swift */ = {isa = PBXFileReference; lastKnownFileType = sourcecode.swift; path = MainTabCoordinator.swift; sourceTree = "<group>"; };
		62C29EA226D1030F00C1D2E7 /* ConnectToServerCoodinator.swift */ = {isa = PBXFileReference; lastKnownFileType = sourcecode.swift; path = ConnectToServerCoodinator.swift; sourceTree = "<group>"; };
		62C29EA526D1036A00C1D2E7 /* HomeCoordinator.swift */ = {isa = PBXFileReference; lastKnownFileType = sourcecode.swift; path = HomeCoordinator.swift; sourceTree = "<group>"; };
		62C29EA726D103D500C1D2E7 /* LibraryListCoordinator.swift */ = {isa = PBXFileReference; lastKnownFileType = sourcecode.swift; path = LibraryListCoordinator.swift; sourceTree = "<group>"; };
		62CB3F4A2685BB77003D0A6F /* DefaultsExtension.swift */ = {isa = PBXFileReference; lastKnownFileType = sourcecode.swift; path = DefaultsExtension.swift; sourceTree = "<group>"; };
		62E632D9267D2BC40063E547 /* LatestMediaViewModel.swift */ = {isa = PBXFileReference; lastKnownFileType = sourcecode.swift; path = LatestMediaViewModel.swift; sourceTree = "<group>"; };
		62E632DB267D2E130063E547 /* LibrarySearchViewModel.swift */ = {isa = PBXFileReference; lastKnownFileType = sourcecode.swift; path = LibrarySearchViewModel.swift; sourceTree = "<group>"; };
		62E632DF267D30CA0063E547 /* LibraryViewModel.swift */ = {isa = PBXFileReference; lastKnownFileType = sourcecode.swift; path = LibraryViewModel.swift; sourceTree = "<group>"; };
		62E632E2267D3BA60063E547 /* MovieItemViewModel.swift */ = {isa = PBXFileReference; lastKnownFileType = sourcecode.swift; path = MovieItemViewModel.swift; sourceTree = "<group>"; };
		62E632E5267D3F5B0063E547 /* EpisodeItemViewModel.swift */ = {isa = PBXFileReference; fileEncoding = 4; lastKnownFileType = sourcecode.swift; path = EpisodeItemViewModel.swift; sourceTree = "<group>"; };
		62E632E8267D3FF50063E547 /* SeasonItemViewModel.swift */ = {isa = PBXFileReference; lastKnownFileType = sourcecode.swift; path = SeasonItemViewModel.swift; sourceTree = "<group>"; };
		62E632EB267D410B0063E547 /* SeriesItemViewModel.swift */ = {isa = PBXFileReference; fileEncoding = 4; lastKnownFileType = sourcecode.swift; path = SeriesItemViewModel.swift; sourceTree = "<group>"; };
		62E632EE267D43320063E547 /* LibraryFilterViewModel.swift */ = {isa = PBXFileReference; lastKnownFileType = sourcecode.swift; path = LibraryFilterViewModel.swift; sourceTree = "<group>"; };
		62E632F2267D54030063E547 /* ItemViewModel.swift */ = {isa = PBXFileReference; lastKnownFileType = sourcecode.swift; path = ItemViewModel.swift; sourceTree = "<group>"; };
		62EC352B26766675000E9F2D /* ServerEnvironment.swift */ = {isa = PBXFileReference; lastKnownFileType = sourcecode.swift; path = ServerEnvironment.swift; sourceTree = "<group>"; };
		62EC352E267666A5000E9F2D /* SessionManager.swift */ = {isa = PBXFileReference; lastKnownFileType = sourcecode.swift; path = SessionManager.swift; sourceTree = "<group>"; };
		62EC353326766B03000E9F2D /* DeviceRotationViewModifier.swift */ = {isa = PBXFileReference; lastKnownFileType = sourcecode.swift; path = DeviceRotationViewModifier.swift; sourceTree = "<group>"; };
		62ECA01726FA685A00E8EBB7 /* DeepLink.swift */ = {isa = PBXFileReference; lastKnownFileType = sourcecode.swift; path = DeepLink.swift; sourceTree = "<group>"; };
		AE8C3158265D6F90008AA076 /* bitrates.json */ = {isa = PBXFileReference; lastKnownFileType = text.json; path = bitrates.json; sourceTree = "<group>"; };
		BEEC50E7EFD4848C0E320941 /* Pods-JellyfinPlayer iOS.release.xcconfig */ = {isa = PBXFileReference; includeInIndex = 1; lastKnownFileType = text.xcconfig; name = "Pods-JellyfinPlayer iOS.release.xcconfig"; path = "Target Support Files/Pods-JellyfinPlayer iOS/Pods-JellyfinPlayer iOS.release.xcconfig"; sourceTree = "<group>"; };
		D79953919FED0C4DF72BA578 /* Pods-JellyfinPlayer tvOS.release.xcconfig */ = {isa = PBXFileReference; includeInIndex = 1; lastKnownFileType = text.xcconfig; name = "Pods-JellyfinPlayer tvOS.release.xcconfig"; path = "Target Support Files/Pods-JellyfinPlayer tvOS/Pods-JellyfinPlayer tvOS.release.xcconfig"; sourceTree = "<group>"; };
		DE5004F745B19E28744A7DE7 /* Pods-JellyfinPlayer tvOS.debug.xcconfig */ = {isa = PBXFileReference; includeInIndex = 1; lastKnownFileType = text.xcconfig; name = "Pods-JellyfinPlayer tvOS.debug.xcconfig"; path = "Target Support Files/Pods-JellyfinPlayer tvOS/Pods-JellyfinPlayer tvOS.debug.xcconfig"; sourceTree = "<group>"; };
		E100720626BDABC100CE3E31 /* MediaPlayButtonRowView.swift */ = {isa = PBXFileReference; lastKnownFileType = sourcecode.swift; path = MediaPlayButtonRowView.swift; sourceTree = "<group>"; };
		E131691626C583BC0074BFEE /* LogConstructor.swift */ = {isa = PBXFileReference; lastKnownFileType = sourcecode.swift; path = LogConstructor.swift; sourceTree = "<group>"; };
		E14F7D0626DB36EF007C3AE6 /* ItemPortraitMainView.swift */ = {isa = PBXFileReference; lastKnownFileType = sourcecode.swift; path = ItemPortraitMainView.swift; sourceTree = "<group>"; };
		E14F7D0826DB36F7007C3AE6 /* ItemLandscapeMainView.swift */ = {isa = PBXFileReference; lastKnownFileType = sourcecode.swift; path = ItemLandscapeMainView.swift; sourceTree = "<group>"; };
		E173DA4F26D048D600CC4EB7 /* ServerDetailView.swift */ = {isa = PBXFileReference; lastKnownFileType = sourcecode.swift; path = ServerDetailView.swift; sourceTree = "<group>"; };
		E173DA5126D04AAF00CC4EB7 /* ColorExtension.swift */ = {isa = PBXFileReference; lastKnownFileType = sourcecode.swift; path = ColorExtension.swift; sourceTree = "<group>"; };
		E173DA5326D050F500CC4EB7 /* ServerDetailViewModel.swift */ = {isa = PBXFileReference; lastKnownFileType = sourcecode.swift; path = ServerDetailViewModel.swift; sourceTree = "<group>"; };
		E18845F426DD631E00B0C5B7 /* BaseItemDto+Stackable.swift */ = {isa = PBXFileReference; lastKnownFileType = sourcecode.swift; path = "BaseItemDto+Stackable.swift"; sourceTree = "<group>"; };
		E18845F726DEA9C900B0C5B7 /* ItemViewBody.swift */ = {isa = PBXFileReference; lastKnownFileType = sourcecode.swift; path = ItemViewBody.swift; sourceTree = "<group>"; };
		E18845FF26DECB9E00B0C5B7 /* ItemLandscapeTopBarView.swift */ = {isa = PBXFileReference; lastKnownFileType = sourcecode.swift; path = ItemLandscapeTopBarView.swift; sourceTree = "<group>"; };
		E188460326DEF04800B0C5B7 /* EpisodeCardVStackView.swift */ = {isa = PBXFileReference; lastKnownFileType = sourcecode.swift; path = EpisodeCardVStackView.swift; sourceTree = "<group>"; };
		E1AD104926D94822003E4A08 /* DetailItem.swift */ = {isa = PBXFileReference; lastKnownFileType = sourcecode.swift; path = DetailItem.swift; sourceTree = "<group>"; };
		E1AD104C26D96CE3003E4A08 /* BaseItemDtoExtensions.swift */ = {isa = PBXFileReference; lastKnownFileType = sourcecode.swift; path = BaseItemDtoExtensions.swift; sourceTree = "<group>"; };
		E1AD105526D981CE003E4A08 /* PortraitHStackView.swift */ = {isa = PBXFileReference; lastKnownFileType = sourcecode.swift; path = PortraitHStackView.swift; sourceTree = "<group>"; };
		E1AD105B26D9ABDD003E4A08 /* PillHStackView.swift */ = {isa = PBXFileReference; lastKnownFileType = sourcecode.swift; path = PillHStackView.swift; sourceTree = "<group>"; };
		E1AD105E26D9ADDD003E4A08 /* NameGUIDPairExtensions.swift */ = {isa = PBXFileReference; lastKnownFileType = sourcecode.swift; path = NameGUIDPairExtensions.swift; sourceTree = "<group>"; };
		E1AD106126D9B7CD003E4A08 /* ItemPortraitHeaderOverlayView.swift */ = {isa = PBXFileReference; lastKnownFileType = sourcecode.swift; path = ItemPortraitHeaderOverlayView.swift; sourceTree = "<group>"; };
		E1F0204D26CCCA74001C1C3B /* VideoPlayerJumpLength.swift */ = {isa = PBXFileReference; lastKnownFileType = sourcecode.swift; path = VideoPlayerJumpLength.swift; sourceTree = "<group>"; };
		E1FCD08726C35A0D007C8DCF /* NetworkError.swift */ = {isa = PBXFileReference; lastKnownFileType = sourcecode.swift; path = NetworkError.swift; sourceTree = "<group>"; };
		E1FCD09526C47118007C8DCF /* ErrorMessage.swift */ = {isa = PBXFileReference; lastKnownFileType = sourcecode.swift; path = ErrorMessage.swift; sourceTree = "<group>"; };
		EBFE1F64394BCC2EFFF1610D /* Pods_JellyfinPlayer_tvOS.framework */ = {isa = PBXFileReference; explicitFileType = wrapper.framework; includeInIndex = 0; path = Pods_JellyfinPlayer_tvOS.framework; sourceTree = BUILT_PRODUCTS_DIR; };
/* End PBXFileReference section */

/* Begin PBXFrameworksBuildPhase section */
		5358705D2669D21600D05A09 /* Frameworks */ = {
			isa = PBXFrameworksBuildPhase;
			buildActionMask = 2147483647;
			files = (
				53649AAF269CFAF600A2D8B7 /* Puppy in Frameworks */,
				53EC6E1E267E80AC006DD26A /* Pods_JellyfinPlayer_tvOS.framework in Frameworks */,
				6220D0C926D63F3700B8E046 /* Stinsen in Frameworks */,
				53A431BF266B0FFE0016769F /* JellyfinAPI in Frameworks */,
				535870912669D7A800D05A09 /* Introspect in Frameworks */,
				6261A0E026A0AB710072EF1C /* CombineExt in Frameworks */,
				62CB3F482685BB3B003D0A6F /* Defaults in Frameworks */,
				53272535268BF9710035FBF1 /* SwiftUIFocusGuide in Frameworks */,
				5358708D2669D7A800D05A09 /* KeychainSwift in Frameworks */,
				536D3D84267BEA550004248C /* ParallaxView in Frameworks */,
				53ABFDDC267972BF00886593 /* TVServices.framework in Frameworks */,
				5358709B2669D7A800D05A09 /* NukeUI in Frameworks */,
				53ABFDED26799D7700886593 /* ActivityIndicator in Frameworks */,
			);
			runOnlyForDeploymentPostprocessing = 0;
		};
		5377CBEE263B596A003A4E83 /* Frameworks */ = {
			isa = PBXFrameworksBuildPhase;
			buildActionMask = 2147483647;
			files = (
				53649AAD269CFAEA00A2D8B7 /* Puppy in Frameworks */,
				62C29E9C26D0FE4200C1D2E7 /* Stinsen in Frameworks */,
				62CB3F462685BAF7003D0A6F /* Defaults in Frameworks */,
				5338F757263B7E2E0014BF09 /* KeychainSwift in Frameworks */,
				53EC6E25267EB10F006DD26A /* SwiftyJSON in Frameworks */,
				53EC6E21267E80B1006DD26A /* Pods_JellyfinPlayer_iOS.framework in Frameworks */,
				53352571265EA0A0006CCA86 /* Introspect in Frameworks */,
				621C638026672A30004216EA /* NukeUI in Frameworks */,
				625CB57A2678C4A400530A6E /* ActivityIndicator in Frameworks */,
				6260FFF926A09754003FA968 /* CombineExt in Frameworks */,
				53A431BD266B0FF20016769F /* JellyfinAPI in Frameworks */,
			);
			runOnlyForDeploymentPostprocessing = 0;
		};
		628B951D2670CABD0091AF3B /* Frameworks */ = {
			isa = PBXFrameworksBuildPhase;
			buildActionMask = 2147483647;
			files = (
				53628C6D26B5AA0D008A64A0 /* Defaults in Frameworks */,
				628B95332670CAEA0091AF3B /* NukeUI in Frameworks */,
				628B95242670CABD0091AF3B /* SwiftUI.framework in Frameworks */,
				531ABF6C2671F5CC00C0FE20 /* WidgetKit.framework in Frameworks */,
				53649AB5269D423A00A2D8B7 /* Puppy in Frameworks */,
				536D3D7D267BD5F90004248C /* ActivityIndicator in Frameworks */,
				628B953A2670CE250091AF3B /* KeychainSwift in Frameworks */,
				628B95352670CAEA0091AF3B /* JellyfinAPI in Frameworks */,
			);
			runOnlyForDeploymentPostprocessing = 0;
		};
/* End PBXFrameworksBuildPhase section */

/* Begin PBXGroup section */
		091B5A852683142E00D78B61 /* ServerLocator */ = {
			isa = PBXGroup;
			children = (
				091B5A872683142E00D78B61 /* ServerDiscovery.swift */,
				091B5A882683142E00D78B61 /* UDPBroadCastConnection.swift */,
			);
			path = ServerLocator;
			sourceTree = "<group>";
		};
		5310694F2684E7EE00CFFDBA /* VideoPlayer */ = {
			isa = PBXGroup;
			children = (
				531069512684E7EE00CFFDBA /* MediaInfoView.swift */,
				531069522684E7EE00CFFDBA /* SubtitlesView.swift */,
				531069542684E7EE00CFFDBA /* AudioView.swift */,
				531069502684E7EE00CFFDBA /* InfoTabBarViewController.swift */,
				531069532684E7EE00CFFDBA /* VideoPlayer.swift */,
				531069552684E7EE00CFFDBA /* VideoPlayerViewController.swift */,
				531069562684E7EE00CFFDBA /* VideoPlayer.storyboard */,
			);
			path = VideoPlayer;
			sourceTree = "<group>";
		};
		532175392671BCED005491E6 /* ViewModels */ = {
			isa = PBXGroup;
			children = (
				625CB5762678C34300530A6E /* ConnectToServerViewModel.swift */,
				62E632F2267D54030063E547 /* ItemViewModel.swift */,
				62E632E5267D3F5B0063E547 /* EpisodeItemViewModel.swift */,
				625CB5722678C32A00530A6E /* HomeViewModel.swift */,
				62E632D9267D2BC40063E547 /* LatestMediaViewModel.swift */,
				62E632EE267D43320063E547 /* LibraryFilterViewModel.swift */,
				625CB5742678C33500530A6E /* LibraryListViewModel.swift */,
				62E632DB267D2E130063E547 /* LibrarySearchViewModel.swift */,
				62E632DF267D30CA0063E547 /* LibraryViewModel.swift */,
				536D3D75267BA9BB0004248C /* MainTabViewModel.swift */,
				62E632E2267D3BA60063E547 /* MovieItemViewModel.swift */,
				62E632E8267D3FF50063E547 /* SeasonItemViewModel.swift */,
				62E632EB267D410B0063E547 /* SeriesItemViewModel.swift */,
				E173DA5326D050F500CC4EB7 /* ServerDetailViewModel.swift */,
				5321753A2671BCFC005491E6 /* SettingsViewModel.swift */,
				625CB5692678B71200530A6E /* SplashViewModel.swift */,
				09389CC626819B4500AE350E /* VideoPlayerModel.swift */,
				625CB57B2678CE1000530A6E /* ViewModel.swift */,
				6220D0BC26D60D6600B8E046 /* ItemViewModel.swift */,
			);
			path = ViewModels;
			sourceTree = "<group>";
		};
		534D4FE126A7D7CC000A7A48 /* Translations */ = {
			isa = PBXGroup;
			children = (
				53913BDA26D323FE00EB3286 /* de.lproj */,
				53913BE326D323FE00EB3286 /* el.lproj */,
				53913BE026D323FE00EB3286 /* es.lproj */,
				53913BC826D323FE00EB3286 /* fr.lproj */,
				53913BE626D323FE00EB3286 /* he.lproj */,
				53913BCE26D323FE00EB3286 /* it.lproj */,
				53913BEC26D323FE00EB3286 /* kk.lproj */,
				53913BCB26D323FE00EB3286 /* ru.lproj */,
				53913BE926D323FE00EB3286 /* sk.lproj */,
				53913BD726D323FE00EB3286 /* sl.lproj */,
				53913BD426D323FE00EB3286 /* sv.lproj */,
				53913BDD26D323FE00EB3286 /* ta.lproj */,
				53913BD126D323FE00EB3286 /* vi.lproj */,
				534D4FED26A7D7CC000A7A48 /* zh-Hans.lproj */,
				534D4FE626A7D7CC000A7A48 /* en.lproj */,
				534D4FEA26A7D7CC000A7A48 /* ko.lproj */,
			);
			path = Translations;
			sourceTree = "<group>";
		};
		534D4FE626A7D7CC000A7A48 /* en.lproj */ = {
			isa = PBXGroup;
			children = (
				534D4FE726A7D7CC000A7A48 /* Localizable.strings */,
			);
			path = en.lproj;
			sourceTree = "<group>";
		};
		534D4FEA26A7D7CC000A7A48 /* ko.lproj */ = {
			isa = PBXGroup;
			children = (
				534D4FEB26A7D7CC000A7A48 /* Localizable.strings */,
			);
			path = ko.lproj;
			sourceTree = "<group>";
		};
		534D4FED26A7D7CC000A7A48 /* zh-Hans.lproj */ = {
			isa = PBXGroup;
			children = (
				534D4FEE26A7D7CC000A7A48 /* Localizable.strings */,
			);
			path = "zh-Hans.lproj";
			sourceTree = "<group>";
		};
		535870612669D21600D05A09 /* JellyfinPlayer tvOS */ = {
			isa = PBXGroup;
			children = (
				5310694F2684E7EE00CFFDBA /* VideoPlayer */,
				536D3D77267BB9650004248C /* Components */,
				53ABFDDA267972BF00886593 /* JellyfinPlayer tvOS.entitlements */,
				531690F9267AD6EC005D8AB9 /* PlainNavigationLinkButton.swift */,
				535870622669D21600D05A09 /* JellyfinPlayer_tvOSApp.swift */,
				535870662669D21700D05A09 /* Assets.xcassets */,
				5358706B2669D21700D05A09 /* PersistenceController.swift */,
				535870702669D21700D05A09 /* Info.plist */,
				535870682669D21700D05A09 /* Preview Content */,
				53ABFDDD267974E300886593 /* SplashView.swift */,
				531690EB267ABF46005D8AB9 /* ContinueWatchingView.swift */,
				531690EE267ABF72005D8AB9 /* NextUpView.swift */,
				53ABFDEA2679753200886593 /* ConnectToServerView.swift */,
				531690E4267ABD5C005D8AB9 /* MainTabView.swift */,
				531690E6267ABD79005D8AB9 /* HomeView.swift */,
				531690F8267AD135005D8AB9 /* README.md */,
				536D3D7E267BDF100004248C /* LatestMediaView.swift */,
				53A83C32268A309300DF3D92 /* LibraryView.swift */,
				53CD2A3F268A49C2002ABD4E /* ItemView.swift */,
				53CD2A41268A4B38002ABD4E /* MovieItemView.swift */,
				53116A16268B919A003024C9 /* SeriesItemView.swift */,
				53272536268C1DBB0035FBF1 /* SeasonItemView.swift */,
				53272538268C20100035FBF1 /* EpisodeItemView.swift */,
				5398514426B64DA100101B49 /* SettingsView.swift */,
			);
			path = "JellyfinPlayer tvOS";
			sourceTree = "<group>";
		};
		535870682669D21700D05A09 /* Preview Content */ = {
			isa = PBXGroup;
			children = (
				535870692669D21700D05A09 /* Preview Assets.xcassets */,
			);
			path = "Preview Content";
			sourceTree = "<group>";
		};
		535870752669D60C00D05A09 /* Shared */ = {
			isa = PBXGroup;
			children = (
				E1FCD08E26C466F3007C8DCF /* Errors */,
				621338912660106C00A81A2A /* Extensions */,
				535870AB2669D8D300D05A09 /* Objects */,
				AE8C3157265D6F5E008AA076 /* Resources */,
				091B5A852683142E00D78B61 /* ServerLocator */,
				62EC352A26766657000E9F2D /* Singleton */,
				532175392671BCED005491E6 /* ViewModels */,
				E1AD105326D96F5A003E4A08 /* Views */,
			);
			path = Shared;
			sourceTree = "<group>";
		};
		535870AB2669D8D300D05A09 /* Objects */ = {
			isa = PBXGroup;
			children = (
				62EC353326766B03000E9F2D /* DeviceRotationViewModifier.swift */,
				53192D5C265AA78A008A4215 /* DeviceProfileBuilder.swift */,
				535870AC2669D8DD00D05A09 /* Typings.swift */,
				E1AD104926D94822003E4A08 /* DetailItem.swift */,
				E1F0204D26CCCA74001C1C3B /* VideoPlayerJumpLength.swift */,
			);
			path = Objects;
			sourceTree = "<group>";
		};
		536D3D77267BB9650004248C /* Components */ = {
			isa = PBXGroup;
			children = (
				531690F6267ACC00005D8AB9 /* LandscapeItemElement.swift */,
				536D3D80267BDFC60004248C /* PortraitItemElement.swift */,
				536D3D87267C17350004248C /* PublicUserButton.swift */,
				53116A18268B947A003024C9 /* PlainLinkButton.swift */,
				53272531268BF09D0035FBF1 /* MediaViewActionButton.swift */,
				E100720626BDABC100CE3E31 /* MediaPlayButtonRowView.swift */,
			);
			path = Components;
			sourceTree = "<group>";
		};
		5377CBE8263B596A003A4E83 = {
			isa = PBXGroup;
			children = (
				534D4FE126A7D7CC000A7A48 /* Translations */,
				53D5E3DB264B47EE00BADDC8 /* Frameworks */,
				5377CBF3263B596A003A4E83 /* JellyfinPlayer */,
				535870612669D21600D05A09 /* JellyfinPlayer tvOS */,
				C78797A232E2B8774099D1E9 /* Pods */,
				5377CBF2263B596A003A4E83 /* Products */,
				535870752669D60C00D05A09 /* Shared */,
				628B95252670CABD0091AF3B /* WidgetExtension */,
			);
			sourceTree = "<group>";
		};
		5377CBF2263B596A003A4E83 /* Products */ = {
			isa = PBXGroup;
			children = (
				5377CBF1263B596A003A4E83 /* JellyfinPlayer iOS.app */,
				535870602669D21600D05A09 /* JellyfinPlayer tvOS.app */,
				628B95202670CABD0091AF3B /* WidgetExtension.appex */,
			);
			name = Products;
			sourceTree = "<group>";
		};
		5377CBF3263B596A003A4E83 /* JellyfinPlayer */ = {
			isa = PBXGroup;
			children = (
				62C29E9D26D0FE5900C1D2E7 /* Coordinators */,
				53F866422687A45400DCD1D7 /* Components */,
				62ECA01926FA6D6900E8EBB7 /* Singleton */,
				53AD124C2670278D0094A276 /* JellyfinPlayer.entitlements */,
				5377CBF8263B596B003A4E83 /* Assets.xcassets */,
				5338F74D263B61370014BF09 /* ConnectToServerView.swift */,
				5389276D263C25100035E14B /* ContinueWatchingView.swift */,
				5377CC02263B596B003A4E83 /* Info.plist */,
				E14F7D0A26DB3714007C3AE6 /* ItemView */,
				5377CBF4263B596A003A4E83 /* JellyfinPlayerApp.swift */,
				53FF7F29263CF3F500585C35 /* LatestMediaView.swift */,
				53E4E646263F6CF100F67C6B /* LibraryFilterView.swift */,
				6213388F265F83A900A81A2A /* LibraryListView.swift */,
				53EE24E5265060780068F029 /* LibrarySearchView.swift */,
				53DF641D263D9C0600A7CD1A /* LibraryView.swift */,
				53892771263C8C6F0035E14B /* LoadingView.swift */,
				5389276F263C25230035E14B /* NextUpView.swift */,
				5377CBFD263B596B003A4E83 /* PersistenceController.swift */,
				5377CBFA263B596B003A4E83 /* Preview Content */,
				539B2DA4263BA5B8007FF1A4 /* SettingsView.swift */,
				E173DA4F26D048D600CC4EB7 /* ServerDetailView.swift */,
				535BAEA4264A151C005FA86D /* VideoPlayer.swift */,
				0959A5FC2686D29800C7C9A9 /* VideoUpNextView.swift */,
				53313B8F265EEA6D00947AA3 /* VideoPlayer.storyboard */,
				532E68CE267D9F6B007B9F13 /* VideoPlayerCastDeviceSelector.swift */,
				53F8377C265FF67C00F456B3 /* VideoPlayerSettingsView.swift */,
				625CB5672678B6FB00530A6E /* SplashView.swift */,
				625CB56E2678C23300530A6E /* HomeView.swift */,
				62ECA01726FA685A00E8EBB7 /* DeepLink.swift */,
			);
			path = JellyfinPlayer;
			sourceTree = "<group>";
		};
		5377CBFA263B596B003A4E83 /* Preview Content */ = {
			isa = PBXGroup;
			children = (
				5377CBFB263B596B003A4E83 /* Preview Assets.xcassets */,
			);
			path = "Preview Content";
			sourceTree = "<group>";
		};
		53913BC826D323FE00EB3286 /* fr.lproj */ = {
			isa = PBXGroup;
			children = (
				53913BC926D323FE00EB3286 /* Localizable.strings */,
			);
			name = fr.lproj;
			path = Translations/fr.lproj;
			sourceTree = SOURCE_ROOT;
		};
		53913BCB26D323FE00EB3286 /* ru.lproj */ = {
			isa = PBXGroup;
			children = (
				53913BCC26D323FE00EB3286 /* Localizable.strings */,
			);
			name = ru.lproj;
			path = Translations/ru.lproj;
			sourceTree = SOURCE_ROOT;
		};
		53913BCE26D323FE00EB3286 /* it.lproj */ = {
			isa = PBXGroup;
			children = (
				53913BCF26D323FE00EB3286 /* Localizable.strings */,
			);
			name = it.lproj;
			path = Translations/it.lproj;
			sourceTree = SOURCE_ROOT;
		};
		53913BD126D323FE00EB3286 /* vi.lproj */ = {
			isa = PBXGroup;
			children = (
				53913BD226D323FE00EB3286 /* Localizable.strings */,
			);
			name = vi.lproj;
			path = Translations/vi.lproj;
			sourceTree = SOURCE_ROOT;
		};
		53913BD426D323FE00EB3286 /* sv.lproj */ = {
			isa = PBXGroup;
			children = (
				53913BD526D323FE00EB3286 /* Localizable.strings */,
			);
			name = sv.lproj;
			path = Translations/sv.lproj;
			sourceTree = SOURCE_ROOT;
		};
		53913BD726D323FE00EB3286 /* sl.lproj */ = {
			isa = PBXGroup;
			children = (
				53913BD826D323FE00EB3286 /* Localizable.strings */,
			);
			name = sl.lproj;
			path = Translations/sl.lproj;
			sourceTree = SOURCE_ROOT;
		};
		53913BDA26D323FE00EB3286 /* de.lproj */ = {
			isa = PBXGroup;
			children = (
				53913BDB26D323FE00EB3286 /* Localizable.strings */,
			);
			name = de.lproj;
			path = Translations/de.lproj;
			sourceTree = SOURCE_ROOT;
		};
		53913BDD26D323FE00EB3286 /* ta.lproj */ = {
			isa = PBXGroup;
			children = (
				53913BDE26D323FE00EB3286 /* Localizable.strings */,
			);
			name = ta.lproj;
			path = Translations/ta.lproj;
			sourceTree = SOURCE_ROOT;
		};
		53913BE026D323FE00EB3286 /* es.lproj */ = {
			isa = PBXGroup;
			children = (
				53913BE126D323FE00EB3286 /* Localizable.strings */,
			);
			name = es.lproj;
			path = Translations/es.lproj;
			sourceTree = SOURCE_ROOT;
		};
		53913BE326D323FE00EB3286 /* el.lproj */ = {
			isa = PBXGroup;
			children = (
				53913BE426D323FE00EB3286 /* Localizable.strings */,
			);
			name = el.lproj;
			path = Translations/el.lproj;
			sourceTree = SOURCE_ROOT;
		};
		53913BE626D323FE00EB3286 /* he.lproj */ = {
			isa = PBXGroup;
			children = (
				53913BE726D323FE00EB3286 /* Localizable.strings */,
			);
			name = he.lproj;
			path = Translations/he.lproj;
			sourceTree = SOURCE_ROOT;
		};
		53913BE926D323FE00EB3286 /* sk.lproj */ = {
			isa = PBXGroup;
			children = (
				53913BEA26D323FE00EB3286 /* Localizable.strings */,
			);
			name = sk.lproj;
			path = Translations/sk.lproj;
			sourceTree = SOURCE_ROOT;
		};
		53913BEC26D323FE00EB3286 /* kk.lproj */ = {
			isa = PBXGroup;
			children = (
				53913BED26D323FE00EB3286 /* Localizable.strings */,
			);
			name = kk.lproj;
			path = Translations/kk.lproj;
			sourceTree = SOURCE_ROOT;
		};
		53D5E3DB264B47EE00BADDC8 /* Frameworks */ = {
			isa = PBXGroup;
			children = (
				5362E4C8267D40F7000E2F71 /* UIKit.framework */,
				5362E4C6267D40F4000E2F71 /* SystemConfiguration.framework */,
				5362E4C4267D40F0000E2F71 /* Security.framework */,
				5362E4C2267D40EC000E2F71 /* QuartzCore.framework */,
				5362E4C0267D40E8000E2F71 /* MediaPlayer.framework */,
				5362E4BE267D40E4000E2F71 /* MediaAccessibility.framework */,
				5362E4BC267D40D8000E2F71 /* Foundation.framework */,
				5362E4BA267D40D2000E2F71 /* CoreText.framework */,
				5362E4B8267D40CE000E2F71 /* CoreMedia.framework */,
				5362E4B6267D40CA000E2F71 /* CoreGraphics.framework */,
				5362E4B4267D40C5000E2F71 /* CoreData.framework */,
				5362E4B2267D40BE000E2F71 /* CoreBluetooth.framework */,
				5362E4B0267D40B9000E2F71 /* CFNetwork.framework */,
				5362E4AE267D40B5000E2F71 /* AudioToolbox.framework */,
				5362E4AC267D40B1000E2F71 /* Accelerate.framework */,
				5362E4AA267D40AD000E2F71 /* AVFoundation.framework */,
				5362E4A7267D4067000E2F71 /* GoogleCast.framework */,
				53ABFDDB267972BF00886593 /* TVServices.framework */,
				625CB57D2678E81E00530A6E /* TVVLCKit.xcframework */,
				53D5E3DC264B47EE00BADDC8 /* MobileVLCKit.xcframework */,
				628B95212670CABD0091AF3B /* WidgetKit.framework */,
				628B95232670CABD0091AF3B /* SwiftUI.framework */,
				3F905C1D3D3A0C9E13E7A0BC /* Pods_JellyfinPlayer_iOS.framework */,
				EBFE1F64394BCC2EFFF1610D /* Pods_JellyfinPlayer_tvOS.framework */,
			);
			name = Frameworks;
			sourceTree = "<group>";
		};
		53F866422687A45400DCD1D7 /* Components */ = {
			isa = PBXGroup;
			children = (
				E1AD105B26D9ABDD003E4A08 /* PillHStackView.swift */,
				E1AD105526D981CE003E4A08 /* PortraitHStackView.swift */,
				53F866432687A45F00DCD1D7 /* PortraitItemView.swift */,
				E188460326DEF04800B0C5B7 /* EpisodeCardVStackView.swift */,
			);
			path = Components;
			sourceTree = "<group>";
		};
		621338912660106C00A81A2A /* Extensions */ = {
			isa = PBXGroup;
			children = (
				5389277B263CC3DB0035E14B /* BlurHashDecode.swift */,
				6267B3D526710B8900A7371D /* CollectionExtensions.swift */,
				E173DA5126D04AAF00CC4EB7 /* ColorExtension.swift */,
				62CB3F4A2685BB77003D0A6F /* DefaultsExtension.swift */,
				6267B3D92671138200A7371D /* ImageExtensions.swift */,
				E1AD105226D96D5F003E4A08 /* JellyfinAPIExtensions */,
				621338922660107500A81A2A /* StringExtensions.swift */,
				6220D0AC26D5EABB00B8E046 /* ViewExtensions.swift */,
			);
			path = Extensions;
			sourceTree = "<group>";
		};
		628B95252670CABD0091AF3B /* WidgetExtension */ = {
			isa = PBXGroup;
			children = (
				628B953B2670D1FC0091AF3B /* WidgetExtension.entitlements */,
				628B95362670CB800091AF3B /* JellyfinWidget.swift */,
				628B95262670CABD0091AF3B /* NextUpWidget.swift */,
				628B95282670CABE0091AF3B /* Assets.xcassets */,
				628B952A2670CABE0091AF3B /* Info.plist */,
			);
			path = WidgetExtension;
			sourceTree = "<group>";
		};
		62C29E9D26D0FE5900C1D2E7 /* Coordinators */ = {
			isa = PBXGroup;
			children = (
				62C29EA226D1030F00C1D2E7 /* ConnectToServerCoodinator.swift */,
				6220D0B926D6092100B8E046 /* FilterCoordinator.swift */,
				62C29EA526D1036A00C1D2E7 /* HomeCoordinator.swift */,
				6220D0BF26D61C5000B8E046 /* ItemCoordinator.swift */,
				6220D0B326D5ED8000B8E046 /* LibraryCoordinator.swift */,
				62C29EA726D103D500C1D2E7 /* LibraryListCoordinator.swift */,
				62C29E9E26D1016600C1D2E7 /* MainCoordinator.swift */,
				62C29EA026D102A500C1D2E7 /* MainTabCoordinator.swift */,
				6220D0B626D5EE1100B8E046 /* SearchCoordinator.swift */,
				6220D0B026D5EC9900B8E046 /* SettingsCoordinator.swift */,
				6220D0C526D62D8700B8E046 /* VideoPlayerCoordinator.swift */,
			);
			path = Coordinators;
			sourceTree = "<group>";
		};
		62EC352A26766657000E9F2D /* Singleton */ = {
			isa = PBXGroup;
			children = (
				536D3D73267BA8170004248C /* BackgroundManager.swift */,
				53649AB0269CFB1900A2D8B7 /* LogManager.swift */,
				62EC352B26766675000E9F2D /* ServerEnvironment.swift */,
				62EC352E267666A5000E9F2D /* SessionManager.swift */,
			);
			path = Singleton;
			sourceTree = "<group>";
		};
		62ECA01926FA6D6900E8EBB7 /* Singleton */ = {
			isa = PBXGroup;
			children = (
				6220D0CB26D640C400B8E046 /* AppURLHandler.swift */,
			);
			path = Singleton;
			sourceTree = "<group>";
		};
		AE8C3157265D6F5E008AA076 /* Resources */ = {
			isa = PBXGroup;
			children = (
				AE8C3158265D6F90008AA076 /* bitrates.json */,
				5377CBFF263B596B003A4E83 /* Model.xcdatamodeld */,
			);
			path = Resources;
			sourceTree = "<group>";
		};
		C78797A232E2B8774099D1E9 /* Pods */ = {
			isa = PBXGroup;
			children = (
				3773C07648173CE7FEC083D5 /* Pods-JellyfinPlayer iOS.debug.xcconfig */,
				BEEC50E7EFD4848C0E320941 /* Pods-JellyfinPlayer iOS.release.xcconfig */,
				DE5004F745B19E28744A7DE7 /* Pods-JellyfinPlayer tvOS.debug.xcconfig */,
				D79953919FED0C4DF72BA578 /* Pods-JellyfinPlayer tvOS.release.xcconfig */,
			);
			path = Pods;
			sourceTree = "<group>";
		};
		E14F7D0A26DB3714007C3AE6 /* ItemView */ = {
			isa = PBXGroup;
			children = (
				535BAE9E2649E569005FA86D /* ItemView.swift */,
				E18845F726DEA9C900B0C5B7 /* ItemViewBody.swift */,
				E18845FB26DEACC400B0C5B7 /* Landscape */,
				E18845FA26DEACBE00B0C5B7 /* Portrait */,
			);
			path = ItemView;
			sourceTree = "<group>";
		};
		E18845FA26DEACBE00B0C5B7 /* Portrait */ = {
			isa = PBXGroup;
			children = (
				E14F7D0626DB36EF007C3AE6 /* ItemPortraitMainView.swift */,
				E1AD106126D9B7CD003E4A08 /* ItemPortraitHeaderOverlayView.swift */,
			);
			path = Portrait;
			sourceTree = "<group>";
		};
		E18845FB26DEACC400B0C5B7 /* Landscape */ = {
			isa = PBXGroup;
			children = (
				E14F7D0826DB36F7007C3AE6 /* ItemLandscapeMainView.swift */,
				E18845FF26DECB9E00B0C5B7 /* ItemLandscapeTopBarView.swift */,
			);
			path = Landscape;
			sourceTree = "<group>";
		};
		E1AD105226D96D5F003E4A08 /* JellyfinAPIExtensions */ = {
			isa = PBXGroup;
			children = (
				5364F454266CA0DC0026ECBA /* BaseItemPersonExtensions.swift */,
				E1AD104C26D96CE3003E4A08 /* BaseItemDtoExtensions.swift */,
				E18845F426DD631E00B0C5B7 /* BaseItemDto+Stackable.swift */,
				E1AD105E26D9ADDD003E4A08 /* NameGUIDPairExtensions.swift */,
			);
			path = JellyfinAPIExtensions;
			sourceTree = "<group>";
		};
		E1AD105326D96F5A003E4A08 /* Views */ = {
			isa = PBXGroup;
			children = (
				531AC8BE26750DE20091C7EB /* ImageView.swift */,
				621338B22660A07800A81A2A /* LazyView.swift */,
				53E4E648263F725B00F67C6B /* MultiSelectorView.swift */,
				6225FCCA2663841E00E067F6 /* ParallaxHeader.swift */,
				624C21742685CF60007F1390 /* SearchablePickerView.swift */,
				53DE4BD1267098F300739748 /* SearchBarView.swift */,
			);
			path = Views;
			sourceTree = "<group>";
		};
		E1FCD08E26C466F3007C8DCF /* Errors */ = {
			isa = PBXGroup;
			children = (
				E1FCD09526C47118007C8DCF /* ErrorMessage.swift */,
				E131691626C583BC0074BFEE /* LogConstructor.swift */,
				E1FCD08726C35A0D007C8DCF /* NetworkError.swift */,
			);
			path = Errors;
			sourceTree = "<group>";
		};
/* End PBXGroup section */

/* Begin PBXNativeTarget section */
		5358705F2669D21600D05A09 /* JellyfinPlayer tvOS */ = {
			isa = PBXNativeTarget;
			buildConfigurationList = 535870712669D21700D05A09 /* Build configuration list for PBXNativeTarget "JellyfinPlayer tvOS" */;
			buildPhases = (
				E7370E1AA68C6CB254E46F2C /* [CP] Check Pods Manifest.lock */,
				5358705C2669D21600D05A09 /* Sources */,
				5358705D2669D21600D05A09 /* Frameworks */,
				5358705E2669D21600D05A09 /* Resources */,
				6AB6F1DD2C8AD942F71C8A32 /* [CP] Embed Pods Frameworks */,
			);
			buildRules = (
			);
			dependencies = (
			);
			name = "JellyfinPlayer tvOS";
			packageProductDependencies = (
				5358708C2669D7A800D05A09 /* KeychainSwift */,
				535870902669D7A800D05A09 /* Introspect */,
				5358709A2669D7A800D05A09 /* NukeUI */,
				53A431BE266B0FFE0016769F /* JellyfinAPI */,
				53ABFDEC26799D7700886593 /* ActivityIndicator */,
				536D3D83267BEA550004248C /* ParallaxView */,
				62CB3F472685BB3B003D0A6F /* Defaults */,
				53272534268BF9710035FBF1 /* SwiftUIFocusGuide */,
				53649AAE269CFAF600A2D8B7 /* Puppy */,
				6261A0DF26A0AB710072EF1C /* CombineExt */,
				6220D0C826D63F3700B8E046 /* Stinsen */,
			);
			productName = "JellyfinPlayer tvOS";
			productReference = 535870602669D21600D05A09 /* JellyfinPlayer tvOS.app */;
			productType = "com.apple.product-type.application";
		};
		5377CBF0263B596A003A4E83 /* JellyfinPlayer iOS */ = {
			isa = PBXNativeTarget;
			buildConfigurationList = 5377CC1B263B596B003A4E83 /* Build configuration list for PBXNativeTarget "JellyfinPlayer iOS" */;
			buildPhases = (
				6435C3C2E610FE34AD537AC1 /* [CP] Check Pods Manifest.lock */,
				5377CBED263B596A003A4E83 /* Sources */,
				5377CBEE263B596A003A4E83 /* Frameworks */,
				5377CBEF263B596A003A4E83 /* Resources */,
				5302F8322658B74800647A2E /* CopyFiles */,
				628B95312670CABE0091AF3B /* Embed App Extensions */,
				E8DDF21F62DFCE8CE76666BA /* [CP] Embed Pods Frameworks */,
				83FD120CA10FD0E91DAD83C9 /* [CP] Copy Pods Resources */,
			);
			buildRules = (
			);
			dependencies = (
				628B952C2670CABE0091AF3B /* PBXTargetDependency */,
			);
			name = "JellyfinPlayer iOS";
			packageProductDependencies = (
				5338F756263B7E2E0014BF09 /* KeychainSwift */,
				53352570265EA0A0006CCA86 /* Introspect */,
				621C637F26672A30004216EA /* NukeUI */,
				53A431BC266B0FF20016769F /* JellyfinAPI */,
				625CB5792678C4A400530A6E /* ActivityIndicator */,
				53EC6E24267EB10F006DD26A /* SwiftyJSON */,
				62CB3F452685BAF7003D0A6F /* Defaults */,
				53649AAC269CFAEA00A2D8B7 /* Puppy */,
				6260FFF826A09754003FA968 /* CombineExt */,
				62C29E9B26D0FE4200C1D2E7 /* Stinsen */,
			);
			productName = JellyfinPlayer;
			productReference = 5377CBF1263B596A003A4E83 /* JellyfinPlayer iOS.app */;
			productType = "com.apple.product-type.application";
		};
		628B951F2670CABD0091AF3B /* WidgetExtension */ = {
			isa = PBXNativeTarget;
			buildConfigurationList = 628B952E2670CABE0091AF3B /* Build configuration list for PBXNativeTarget "WidgetExtension" */;
			buildPhases = (
				628B951C2670CABD0091AF3B /* Sources */,
				628B951D2670CABD0091AF3B /* Frameworks */,
				628B951E2670CABD0091AF3B /* Resources */,
			);
			buildRules = (
			);
			dependencies = (
			);
			name = WidgetExtension;
			packageProductDependencies = (
				628B95322670CAEA0091AF3B /* NukeUI */,
				628B95342670CAEA0091AF3B /* JellyfinAPI */,
				628B95392670CE250091AF3B /* KeychainSwift */,
				536D3D7C267BD5F90004248C /* ActivityIndicator */,
				53649AB4269D423A00A2D8B7 /* Puppy */,
				53628C6C26B5AA0D008A64A0 /* Defaults */,
			);
			productName = WidgetExtensionExtension;
			productReference = 628B95202670CABD0091AF3B /* WidgetExtension.appex */;
			productType = "com.apple.product-type.app-extension";
		};
/* End PBXNativeTarget section */

/* Begin PBXProject section */
		5377CBE9263B596A003A4E83 /* Project object */ = {
			isa = PBXProject;
			attributes = {
				KnownAssetTags = (
					New,
				);
				LastSwiftUpdateCheck = 1250;
				LastUpgradeCheck = 1250;
				TargetAttributes = {
					5358705F2669D21600D05A09 = {
						CreatedOnToolsVersion = 12.5;
					};
					5377CBF0263B596A003A4E83 = {
						CreatedOnToolsVersion = 12.5;
					};
					628B951F2670CABD0091AF3B = {
						CreatedOnToolsVersion = 12.5;
					};
				};
			};
			buildConfigurationList = 5377CBEC263B596A003A4E83 /* Build configuration list for PBXProject "JellyfinPlayer" */;
			compatibilityVersion = "Xcode 9.3";
			developmentRegion = en;
			hasScannedForEncodings = 0;
			knownRegions = (
				en,
				"zh-Hans",
				ko,
				fr,
				ru,
				it,
				vi,
				sv,
				sl,
				de,
				ta,
				es,
				el,
				he,
				sk,
				kk,
			);
			mainGroup = 5377CBE8263B596A003A4E83;
			packageReferences = (
				5338F755263B7E2E0014BF09 /* XCRemoteSwiftPackageReference "keychain-swift" */,
				5335256F265EA0A0006CCA86 /* XCRemoteSwiftPackageReference "SwiftUI-Introspect" */,
				621C637E26672A30004216EA /* XCRemoteSwiftPackageReference "NukeUI" */,
				53A431BB266B0FF20016769F /* XCRemoteSwiftPackageReference "jellyfin-sdk-swift" */,
				625CB5782678C4A400530A6E /* XCRemoteSwiftPackageReference "ActivityIndicator" */,
				536D3D82267BEA550004248C /* XCRemoteSwiftPackageReference "ParallaxView" */,
				53EC6E23267EB10F006DD26A /* XCRemoteSwiftPackageReference "SwiftyJSON" */,
				62CB3F442685BAF7003D0A6F /* XCRemoteSwiftPackageReference "Defaults" */,
				53272533268BF9710035FBF1 /* XCRemoteSwiftPackageReference "SwiftUIFocusGuide" */,
				53649AAB269CFAEA00A2D8B7 /* XCRemoteSwiftPackageReference "Puppy" */,
				6260FFF726A09754003FA968 /* XCRemoteSwiftPackageReference "CombineExt" */,
				62C29E9A26D0FE4100C1D2E7 /* XCRemoteSwiftPackageReference "stinsen" */,
			);
			productRefGroup = 5377CBF2263B596A003A4E83 /* Products */;
			projectDirPath = "";
			projectRoot = "";
			targets = (
				5377CBF0263B596A003A4E83 /* JellyfinPlayer iOS */,
				5358705F2669D21600D05A09 /* JellyfinPlayer tvOS */,
				628B951F2670CABD0091AF3B /* WidgetExtension */,
			);
		};
/* End PBXProject section */

/* Begin PBXResourcesBuildPhase section */
		5358705E2669D21600D05A09 /* Resources */ = {
			isa = PBXResourcesBuildPhase;
			buildActionMask = 2147483647;
			files = (
				53913C0B26D323FE00EB3286 /* Localizable.strings in Resources */,
				534D4FF126A7D7CC000A7A48 /* Localizable.strings in Resources */,
				53913BFC26D323FE00EB3286 /* Localizable.strings in Resources */,
				534D4FF426A7D7CC000A7A48 /* Localizable.strings in Resources */,
				53913C0226D323FE00EB3286 /* Localizable.strings in Resources */,
				53913C1426D323FE00EB3286 /* Localizable.strings in Resources */,
				53913BF926D323FE00EB3286 /* Localizable.strings in Resources */,
				5310695D2684E7EE00CFFDBA /* VideoPlayer.storyboard in Resources */,
				534D4FF726A7D7CC000A7A48 /* Localizable.strings in Resources */,
				53913BF326D323FE00EB3286 /* Localizable.strings in Resources */,
				53913BF626D323FE00EB3286 /* Localizable.strings in Resources */,
				5358706A2669D21700D05A09 /* Preview Assets.xcassets in Resources */,
				53913C0526D323FE00EB3286 /* Localizable.strings in Resources */,
				53913BFF26D323FE00EB3286 /* Localizable.strings in Resources */,
				53913C0E26D323FE00EB3286 /* Localizable.strings in Resources */,
				53913BF026D323FE00EB3286 /* Localizable.strings in Resources */,
				53913C0826D323FE00EB3286 /* Localizable.strings in Resources */,
				53913C1126D323FE00EB3286 /* Localizable.strings in Resources */,
				535870672669D21700D05A09 /* Assets.xcassets in Resources */,
				5358707E2669D64F00D05A09 /* bitrates.json in Resources */,
			);
			runOnlyForDeploymentPostprocessing = 0;
		};
		5377CBEF263B596A003A4E83 /* Resources */ = {
			isa = PBXResourcesBuildPhase;
			buildActionMask = 2147483647;
			files = (
				53913C0A26D323FE00EB3286 /* Localizable.strings in Resources */,
				534D4FF026A7D7CC000A7A48 /* Localizable.strings in Resources */,
				53913BFB26D323FE00EB3286 /* Localizable.strings in Resources */,
				534D4FF326A7D7CC000A7A48 /* Localizable.strings in Resources */,
				53913C0126D323FE00EB3286 /* Localizable.strings in Resources */,
				53913C1326D323FE00EB3286 /* Localizable.strings in Resources */,
				53913BF826D323FE00EB3286 /* Localizable.strings in Resources */,
				5377CBFC263B596B003A4E83 /* Preview Assets.xcassets in Resources */,
				534D4FF626A7D7CC000A7A48 /* Localizable.strings in Resources */,
				53913BF226D323FE00EB3286 /* Localizable.strings in Resources */,
				53913BF526D323FE00EB3286 /* Localizable.strings in Resources */,
				53313B90265EEA6D00947AA3 /* VideoPlayer.storyboard in Resources */,
				53913C0426D323FE00EB3286 /* Localizable.strings in Resources */,
				53913BFE26D323FE00EB3286 /* Localizable.strings in Resources */,
				53913C0D26D323FE00EB3286 /* Localizable.strings in Resources */,
				53913BEF26D323FE00EB3286 /* Localizable.strings in Resources */,
				53913C0726D323FE00EB3286 /* Localizable.strings in Resources */,
				53913C1026D323FE00EB3286 /* Localizable.strings in Resources */,
				AE8C3159265D6F90008AA076 /* bitrates.json in Resources */,
				5377CBF9263B596B003A4E83 /* Assets.xcassets in Resources */,
			);
			runOnlyForDeploymentPostprocessing = 0;
		};
		628B951E2670CABD0091AF3B /* Resources */ = {
			isa = PBXResourcesBuildPhase;
			buildActionMask = 2147483647;
			files = (
				53913C1526D323FE00EB3286 /* Localizable.strings in Resources */,
				53913BF126D323FE00EB3286 /* Localizable.strings in Resources */,
				53913C0626D323FE00EB3286 /* Localizable.strings in Resources */,
				53913BF426D323FE00EB3286 /* Localizable.strings in Resources */,
				53913C0C26D323FE00EB3286 /* Localizable.strings in Resources */,
				53913C0326D323FE00EB3286 /* Localizable.strings in Resources */,
				628B95292670CABE0091AF3B /* Assets.xcassets in Resources */,
				53913BF726D323FE00EB3286 /* Localizable.strings in Resources */,
				53913BFD26D323FE00EB3286 /* Localizable.strings in Resources */,
				53913C0026D323FE00EB3286 /* Localizable.strings in Resources */,
				534D4FF826A7D7CC000A7A48 /* Localizable.strings in Resources */,
				53913C0F26D323FE00EB3286 /* Localizable.strings in Resources */,
				53913C0926D323FE00EB3286 /* Localizable.strings in Resources */,
				53913BFA26D323FE00EB3286 /* Localizable.strings in Resources */,
				53913C1226D323FE00EB3286 /* Localizable.strings in Resources */,
				534D4FF526A7D7CC000A7A48 /* Localizable.strings in Resources */,
				534D4FF226A7D7CC000A7A48 /* Localizable.strings in Resources */,
			);
			runOnlyForDeploymentPostprocessing = 0;
		};
/* End PBXResourcesBuildPhase section */

/* Begin PBXShellScriptBuildPhase section */
		6435C3C2E610FE34AD537AC1 /* [CP] Check Pods Manifest.lock */ = {
			isa = PBXShellScriptBuildPhase;
			buildActionMask = 2147483647;
			files = (
			);
			inputFileListPaths = (
			);
			inputPaths = (
				"${PODS_PODFILE_DIR_PATH}/Podfile.lock",
				"${PODS_ROOT}/Manifest.lock",
			);
			name = "[CP] Check Pods Manifest.lock";
			outputFileListPaths = (
			);
			outputPaths = (
				"$(DERIVED_FILE_DIR)/Pods-JellyfinPlayer iOS-checkManifestLockResult.txt",
			);
			runOnlyForDeploymentPostprocessing = 0;
			shellPath = /bin/sh;
			shellScript = "diff \"${PODS_PODFILE_DIR_PATH}/Podfile.lock\" \"${PODS_ROOT}/Manifest.lock\" > /dev/null\nif [ $? != 0 ] ; then\n    # print error to STDERR\n    echo \"error: The sandbox is not in sync with the Podfile.lock. Run 'pod install' or update your CocoaPods installation.\" >&2\n    exit 1\nfi\n# This output is used by Xcode 'outputs' to avoid re-running this script phase.\necho \"SUCCESS\" > \"${SCRIPT_OUTPUT_FILE_0}\"\n";
			showEnvVarsInLog = 0;
		};
		6AB6F1DD2C8AD942F71C8A32 /* [CP] Embed Pods Frameworks */ = {
			isa = PBXShellScriptBuildPhase;
			buildActionMask = 2147483647;
			files = (
			);
			inputFileListPaths = (
				"${PODS_ROOT}/Target Support Files/Pods-JellyfinPlayer tvOS/Pods-JellyfinPlayer tvOS-frameworks-${CONFIGURATION}-input-files.xcfilelist",
			);
			name = "[CP] Embed Pods Frameworks";
			outputFileListPaths = (
				"${PODS_ROOT}/Target Support Files/Pods-JellyfinPlayer tvOS/Pods-JellyfinPlayer tvOS-frameworks-${CONFIGURATION}-output-files.xcfilelist",
			);
			runOnlyForDeploymentPostprocessing = 0;
			shellPath = /bin/sh;
			shellScript = "\"${PODS_ROOT}/Target Support Files/Pods-JellyfinPlayer tvOS/Pods-JellyfinPlayer tvOS-frameworks.sh\"\n";
			showEnvVarsInLog = 0;
		};
		83FD120CA10FD0E91DAD83C9 /* [CP] Copy Pods Resources */ = {
			isa = PBXShellScriptBuildPhase;
			buildActionMask = 2147483647;
			files = (
			);
			inputFileListPaths = (
				"${PODS_ROOT}/Target Support Files/Pods-JellyfinPlayer iOS/Pods-JellyfinPlayer iOS-resources-${CONFIGURATION}-input-files.xcfilelist",
			);
			name = "[CP] Copy Pods Resources";
			outputFileListPaths = (
				"${PODS_ROOT}/Target Support Files/Pods-JellyfinPlayer iOS/Pods-JellyfinPlayer iOS-resources-${CONFIGURATION}-output-files.xcfilelist",
			);
			runOnlyForDeploymentPostprocessing = 0;
			shellPath = /bin/sh;
			shellScript = "\"${PODS_ROOT}/Target Support Files/Pods-JellyfinPlayer iOS/Pods-JellyfinPlayer iOS-resources.sh\"\n";
			showEnvVarsInLog = 0;
		};
		E7370E1AA68C6CB254E46F2C /* [CP] Check Pods Manifest.lock */ = {
			isa = PBXShellScriptBuildPhase;
			buildActionMask = 2147483647;
			files = (
			);
			inputFileListPaths = (
			);
			inputPaths = (
				"${PODS_PODFILE_DIR_PATH}/Podfile.lock",
				"${PODS_ROOT}/Manifest.lock",
			);
			name = "[CP] Check Pods Manifest.lock";
			outputFileListPaths = (
			);
			outputPaths = (
				"$(DERIVED_FILE_DIR)/Pods-JellyfinPlayer tvOS-checkManifestLockResult.txt",
			);
			runOnlyForDeploymentPostprocessing = 0;
			shellPath = /bin/sh;
			shellScript = "diff \"${PODS_PODFILE_DIR_PATH}/Podfile.lock\" \"${PODS_ROOT}/Manifest.lock\" > /dev/null\nif [ $? != 0 ] ; then\n    # print error to STDERR\n    echo \"error: The sandbox is not in sync with the Podfile.lock. Run 'pod install' or update your CocoaPods installation.\" >&2\n    exit 1\nfi\n# This output is used by Xcode 'outputs' to avoid re-running this script phase.\necho \"SUCCESS\" > \"${SCRIPT_OUTPUT_FILE_0}\"\n";
			showEnvVarsInLog = 0;
		};
		E8DDF21F62DFCE8CE76666BA /* [CP] Embed Pods Frameworks */ = {
			isa = PBXShellScriptBuildPhase;
			buildActionMask = 2147483647;
			files = (
			);
			inputFileListPaths = (
				"${PODS_ROOT}/Target Support Files/Pods-JellyfinPlayer iOS/Pods-JellyfinPlayer iOS-frameworks-${CONFIGURATION}-input-files.xcfilelist",
			);
			name = "[CP] Embed Pods Frameworks";
			outputFileListPaths = (
				"${PODS_ROOT}/Target Support Files/Pods-JellyfinPlayer iOS/Pods-JellyfinPlayer iOS-frameworks-${CONFIGURATION}-output-files.xcfilelist",
			);
			runOnlyForDeploymentPostprocessing = 0;
			shellPath = /bin/sh;
			shellScript = "\"${PODS_ROOT}/Target Support Files/Pods-JellyfinPlayer iOS/Pods-JellyfinPlayer iOS-frameworks.sh\"\n";
			showEnvVarsInLog = 0;
		};
/* End PBXShellScriptBuildPhase section */

/* Begin PBXSourcesBuildPhase section */
		5358705C2669D21600D05A09 /* Sources */ = {
			isa = PBXSourcesBuildPhase;
			buildActionMask = 2147483647;
			files = (
				531069572684E7EE00CFFDBA /* InfoTabBarViewController.swift in Sources */,
				E18845F626DD631E00B0C5B7 /* BaseItemDto+Stackable.swift in Sources */,
				6267B3DC2671139500A7371D /* ImageExtensions.swift in Sources */,
				531069592684E7EE00CFFDBA /* SubtitlesView.swift in Sources */,
				53ABFDE9267974EF00886593 /* HomeViewModel.swift in Sources */,
				53116A17268B919A003024C9 /* SeriesItemView.swift in Sources */,
				62EC352D26766675000E9F2D /* ServerEnvironment.swift in Sources */,
				531690E7267ABD79005D8AB9 /* HomeView.swift in Sources */,
				53ABFDDE267974E300886593 /* SplashView.swift in Sources */,
				53ABFDE8267974EF00886593 /* SplashViewModel.swift in Sources */,
				62E632DE267D2E170063E547 /* LatestMediaViewModel.swift in Sources */,
				E1FCD09726C47118007C8DCF /* ErrorMessage.swift in Sources */,
				53116A19268B947A003024C9 /* PlainLinkButton.swift in Sources */,
				536D3D88267C17350004248C /* PublicUserButton.swift in Sources */,
				6220D0CA26D63F4D00B8E046 /* MainCoordinator.swift in Sources */,
				62E632EA267D3FF50063E547 /* SeasonItemViewModel.swift in Sources */,
				53CD2A40268A49C2002ABD4E /* ItemView.swift in Sources */,
				53CD2A42268A4B38002ABD4E /* MovieItemView.swift in Sources */,
				536D3D7F267BDF100004248C /* LatestMediaView.swift in Sources */,
				091B5A8E268315D400D78B61 /* UDPBroadCastConnection.swift in Sources */,
				E1FCD08926C35A0D007C8DCF /* NetworkError.swift in Sources */,
				531690ED267ABF46005D8AB9 /* ContinueWatchingView.swift in Sources */,
				62EC3530267666A5000E9F2D /* SessionManager.swift in Sources */,
				E1AD104B26D94822003E4A08 /* DetailItem.swift in Sources */,
				53272539268C20100035FBF1 /* EpisodeItemView.swift in Sources */,
				531690F7267ACC00005D8AB9 /* LandscapeItemElement.swift in Sources */,
				62E632E1267D30CA0063E547 /* LibraryViewModel.swift in Sources */,
				535870A82669D8AE00D05A09 /* StringExtensions.swift in Sources */,
				53A83C33268A309300DF3D92 /* LibraryView.swift in Sources */,
				62E632ED267D410B0063E547 /* SeriesItemViewModel.swift in Sources */,
				5398514526B64DA100101B49 /* SettingsView.swift in Sources */,
				62E632F0267D43320063E547 /* LibraryFilterViewModel.swift in Sources */,
				5310695A2684E7EE00CFFDBA /* VideoPlayer.swift in Sources */,
				53ABFDE6267974EF00886593 /* SettingsViewModel.swift in Sources */,
				62E632F4267D54030063E547 /* ItemViewModel.swift in Sources */,
				6267B3D826710B9800A7371D /* CollectionExtensions.swift in Sources */,
				62E632E7267D3F5B0063E547 /* EpisodeItemViewModel.swift in Sources */,
				E100720726BDABC100CE3E31 /* MediaPlayButtonRowView.swift in Sources */,
				535870A52669D8AE00D05A09 /* ParallaxHeader.swift in Sources */,
				53272532268BF09D0035FBF1 /* MediaViewActionButton.swift in Sources */,
				531690F0267ABF72005D8AB9 /* NextUpView.swift in Sources */,
				535870A72669D8AE00D05A09 /* MultiSelectorView.swift in Sources */,
				E1AD104E26D96CE3003E4A08 /* BaseItemDtoExtensions.swift in Sources */,
				62E632DD267D2E130063E547 /* LibrarySearchViewModel.swift in Sources */,
				536D3D81267BDFC60004248C /* PortraitItemElement.swift in Sources */,
				531690E5267ABD5C005D8AB9 /* MainTabView.swift in Sources */,
				5310695B2684E7EE00CFFDBA /* AudioView.swift in Sources */,
				5398514726B64E4100101B49 /* SearchBarView.swift in Sources */,
				091B5A8D268315D400D78B61 /* ServerDiscovery.swift in Sources */,
				53ABFDE7267974EF00886593 /* ConnectToServerViewModel.swift in Sources */,
				5398514626B64DBB00101B49 /* SearchablePickerView.swift in Sources */,
				53ABFDEE26799DCD00886593 /* ImageView.swift in Sources */,
				62CB3F4C2685BB77003D0A6F /* DefaultsExtension.swift in Sources */,
				62E632E4267D3BA60063E547 /* MovieItemViewModel.swift in Sources */,
				5358706C2669D21700D05A09 /* PersistenceController.swift in Sources */,
				53649AB2269D019100A2D8B7 /* LogManager.swift in Sources */,
				535870AA2669D8AE00D05A09 /* BlurHashDecode.swift in Sources */,
				53ABFDE5267974EF00886593 /* ViewModel.swift in Sources */,
				C45B29BB26FAC5B600CEF5E0 /* ColorExtension.swift in Sources */,
				531069582684E7EE00CFFDBA /* MediaInfoView.swift in Sources */,
				6220D0C726D62D8700B8E046 /* VideoPlayerCoordinator.swift in Sources */,
				53272537268C1DBB0035FBF1 /* SeasonItemView.swift in Sources */,
				09389CC526814E4500AE350E /* DeviceProfileBuilder.swift in Sources */,
				535870A62669D8AE00D05A09 /* LazyView.swift in Sources */,
				6220D0AE26D5EABB00B8E046 /* ViewExtensions.swift in Sources */,
				5321753E2671DE9C005491E6 /* Typings.swift in Sources */,
				E1F0204F26CCCA74001C1C3B /* VideoPlayerJumpLength.swift in Sources */,
				53ABFDEB2679753200886593 /* ConnectToServerView.swift in Sources */,
				536D3D76267BA9BB0004248C /* MainTabViewModel.swift in Sources */,
				5310695C2684E7EE00CFFDBA /* VideoPlayerViewController.swift in Sources */,
				536D3D74267BA8170004248C /* BackgroundManager.swift in Sources */,
				535870632669D21600D05A09 /* JellyfinPlayer_tvOSApp.swift in Sources */,
				53ABFDE4267974EF00886593 /* LibraryListViewModel.swift in Sources */,
				5364F456266CA0DC0026ECBA /* BaseItemPersonExtensions.swift in Sources */,
<<<<<<< HEAD
				E1AD105D26D9ABDD003E4A08 /* PillHStackView.swift in Sources */,
				E188460526DEF04800B0C5B7 /* EpisodeCardVStackView.swift in Sources */,
				5364F456266CA0DC0026ECBA /* BaseItemPersonExtensions.swift in Sources */,
				6220D0BE26D60D6600B8E046 /* ItemViewModel.swift in Sources */,
=======
>>>>>>> 13202d81
				531690FA267AD6EC005D8AB9 /* PlainNavigationLinkButton.swift in Sources */,
				E131691826C583BC0074BFEE /* LogConstructor.swift in Sources */,
				E1AD105726D981CE003E4A08 /* PortraitHStackView.swift in Sources */,
				535870A32669D89F00D05A09 /* Model.xcdatamodeld in Sources */,
				09389CC826819B4600AE350E /* VideoPlayerModel.swift in Sources */,
			);
			runOnlyForDeploymentPostprocessing = 0;
		};
		5377CBED263B596A003A4E83 /* Sources */ = {
			isa = PBXSourcesBuildPhase;
			buildActionMask = 2147483647;
			files = (
				5364F455266CA0DC0026ECBA /* BaseItemPersonExtensions.swift in Sources */,
				E18845F526DD631E00B0C5B7 /* BaseItemDto+Stackable.swift in Sources */,
				5364F455266CA0DC0026ECBA /* BaseItemPersonExtensions.swift in Sources */,
				6220D0B426D5ED8000B8E046 /* LibraryCoordinator.swift in Sources */,
				6220D0C026D61C5000B8E046 /* ItemCoordinator.swift in Sources */,
				621338932660107500A81A2A /* StringExtensions.swift in Sources */,
				53FF7F2A263CF3F500585C35 /* LatestMediaView.swift in Sources */,
				62E632EC267D410B0063E547 /* SeriesItemViewModel.swift in Sources */,
				625CB5732678C32A00530A6E /* HomeViewModel.swift in Sources */,
				62C29EA826D103D500C1D2E7 /* LibraryListCoordinator.swift in Sources */,
				62E632DC267D2E130063E547 /* LibrarySearchViewModel.swift in Sources */,
				5377CBFE263B596B003A4E83 /* PersistenceController.swift in Sources */,
				6220D0BD26D60D6600B8E046 /* ItemViewModel.swift in Sources */,
				62C29E9F26D1016600C1D2E7 /* MainCoordinator.swift in Sources */,
				5389276E263C25100035E14B /* ContinueWatchingView.swift in Sources */,
				53F866442687A45F00DCD1D7 /* PortraitItemView.swift in Sources */,
				E1AD105626D981CE003E4A08 /* PortraitHStackView.swift in Sources */,
				62C29EA126D102A500C1D2E7 /* MainTabCoordinator.swift in Sources */,
				535BAE9F2649E569005FA86D /* ItemView.swift in Sources */,
				6225FCCB2663841E00E067F6 /* ParallaxHeader.swift in Sources */,
				6220D0AD26D5EABB00B8E046 /* ViewExtensions.swift in Sources */,
				625CB5772678C34300530A6E /* ConnectToServerViewModel.swift in Sources */,
				536D3D78267BD5C30004248C /* ViewModel.swift in Sources */,
				62CB3F4B2685BB77003D0A6F /* DefaultsExtension.swift in Sources */,
				E1FCD08826C35A0D007C8DCF /* NetworkError.swift in Sources */,
				E18845F826DEA9C900B0C5B7 /* ItemViewBody.swift in Sources */,
				E173DA5426D050F500CC4EB7 /* ServerDetailViewModel.swift in Sources */,
				E188460426DEF04800B0C5B7 /* EpisodeCardVStackView.swift in Sources */,
				53F8377D265FF67C00F456B3 /* VideoPlayerSettingsView.swift in Sources */,
				53192D5D265AA78A008A4215 /* DeviceProfileBuilder.swift in Sources */,
				62133890265F83A900A81A2A /* LibraryListView.swift in Sources */,
				62C29EA326D1030F00C1D2E7 /* ConnectToServerCoodinator.swift in Sources */,
				0959A5FD2686D29800C7C9A9 /* VideoUpNextView.swift in Sources */,
				62E632DA267D2BC40063E547 /* LatestMediaViewModel.swift in Sources */,
				E1AD105C26D9ABDD003E4A08 /* PillHStackView.swift in Sources */,
				625CB56F2678C23300530A6E /* HomeView.swift in Sources */,
				E173DA5226D04AAF00CC4EB7 /* ColorExtension.swift in Sources */,
				53892770263C25230035E14B /* NextUpView.swift in Sources */,
				625CB5682678B6FB00530A6E /* SplashView.swift in Sources */,
				62ECA01826FA685A00E8EBB7 /* DeepLink.swift in Sources */,
				535BAEA5264A151C005FA86D /* VideoPlayer.swift in Sources */,
				62E632E6267D3F5B0063E547 /* EpisodeItemViewModel.swift in Sources */,
				E131691726C583BC0074BFEE /* LogConstructor.swift in Sources */,
				5321753B2671BCFC005491E6 /* SettingsViewModel.swift in Sources */,
				532E68CF267D9F6B007B9F13 /* VideoPlayerCastDeviceSelector.swift in Sources */,
				E14F7D0926DB36F7007C3AE6 /* ItemLandscapeMainView.swift in Sources */,
				532175402671EE4F005491E6 /* LibraryFilterView.swift in Sources */,
				5377CC01263B596B003A4E83 /* Model.xcdatamodeld in Sources */,
				53DF641E263D9C0600A7CD1A /* LibraryView.swift in Sources */,
				E188460026DECB9E00B0C5B7 /* ItemLandscapeTopBarView.swift in Sources */,
				091B5A8B2683142E00D78B61 /* UDPBroadCastConnection.swift in Sources */,
				6267B3D626710B8900A7371D /* CollectionExtensions.swift in Sources */,
				E1F0204E26CCCA74001C1C3B /* VideoPlayerJumpLength.swift in Sources */,
				53649AB1269CFB1900A2D8B7 /* LogManager.swift in Sources */,
				62E632E9267D3FF50063E547 /* SeasonItemViewModel.swift in Sources */,
				625CB56A2678B71200530A6E /* SplashViewModel.swift in Sources */,
				62E632F3267D54030063E547 /* ItemViewModel.swift in Sources */,
				6220D0CC26D640C400B8E046 /* AppURLHandler.swift in Sources */,
				62E632F3267D54030063E547 /* ItemViewModel.swift in Sources */,
				53DE4BD2267098F300739748 /* SearchBarView.swift in Sources */,
				E14F7D0726DB36EF007C3AE6 /* ItemPortraitMainView.swift in Sources */,
				E1AD106226D9B7CD003E4A08 /* ItemPortraitHeaderOverlayView.swift in Sources */,
				53E4E649263F725B00F67C6B /* MultiSelectorView.swift in Sources */,
				6220D0C626D62D8700B8E046 /* VideoPlayerCoordinator.swift in Sources */,
				621338B32660A07800A81A2A /* LazyView.swift in Sources */,
				6220D0B126D5EC9900B8E046 /* SettingsCoordinator.swift in Sources */,
				62C29EA626D1036A00C1D2E7 /* HomeCoordinator.swift in Sources */,
				531AC8BF26750DE20091C7EB /* ImageView.swift in Sources */,
				E1AD104A26D94822003E4A08 /* DetailItem.swift in Sources */,
				62E632E0267D30CA0063E547 /* LibraryViewModel.swift in Sources */,
				624C21752685CF60007F1390 /* SearchablePickerView.swift in Sources */,
				E173DA5026D048D600CC4EB7 /* ServerDetailView.swift in Sources */,
				62EC352F267666A5000E9F2D /* SessionManager.swift in Sources */,
				62E632E3267D3BA60063E547 /* MovieItemViewModel.swift in Sources */,
				091B5A8A2683142E00D78B61 /* ServerDiscovery.swift in Sources */,
				62E632EF267D43320063E547 /* LibraryFilterViewModel.swift in Sources */,
				E1AD104D26D96CE3003E4A08 /* BaseItemDtoExtensions.swift in Sources */,
				535870AD2669D8DD00D05A09 /* Typings.swift in Sources */,
				E1AD105F26D9ADDD003E4A08 /* NameGUIDPairExtensions.swift in Sources */,
				6220D0BA26D6092100B8E046 /* FilterCoordinator.swift in Sources */,
				62EC352C26766675000E9F2D /* ServerEnvironment.swift in Sources */,
				6267B3DA2671138200A7371D /* ImageExtensions.swift in Sources */,
				62EC353426766B03000E9F2D /* DeviceRotationViewModifier.swift in Sources */,
				5389277C263CC3DB0035E14B /* BlurHashDecode.swift in Sources */,
				539B2DA5263BA5B8007FF1A4 /* SettingsView.swift in Sources */,
				5338F74E263B61370014BF09 /* ConnectToServerView.swift in Sources */,
				09389CC726819B4600AE350E /* VideoPlayerModel.swift in Sources */,
				6220D0B726D5EE1100B8E046 /* SearchCoordinator.swift in Sources */,
				5377CBF5263B596A003A4E83 /* JellyfinPlayerApp.swift in Sources */,
				E1FCD09626C47118007C8DCF /* ErrorMessage.swift in Sources */,
				53EE24E6265060780068F029 /* LibrarySearchView.swift in Sources */,
				53892772263C8C6F0035E14B /* LoadingView.swift in Sources */,
				625CB5752678C33500530A6E /* LibraryListViewModel.swift in Sources */,
			);
			runOnlyForDeploymentPostprocessing = 0;
		};
		628B951C2670CABD0091AF3B /* Sources */ = {
			isa = PBXSourcesBuildPhase;
			buildActionMask = 2147483647;
			files = (
				53649AB3269D3F5B00A2D8B7 /* LogManager.swift in Sources */,
				62EC353126766848000E9F2D /* ServerEnvironment.swift in Sources */,
				6267B3D726710B9700A7371D /* CollectionExtensions.swift in Sources */,
				628B953C2670D2430091AF3B /* StringExtensions.swift in Sources */,
				6267B3DB2671139400A7371D /* ImageExtensions.swift in Sources */,
				E1AD105926D9A543003E4A08 /* LazyView.swift in Sources */,
				628B95372670CB800091AF3B /* JellyfinWidget.swift in Sources */,
				E1AD105426D97161003E4A08 /* BaseItemDtoExtensions.swift in Sources */,
				6228B1C22670EB010067FD35 /* PersistenceController.swift in Sources */,
				E1FCD09A26C4F35A007C8DCF /* ErrorMessage.swift in Sources */,
				628B95272670CABD0091AF3B /* NextUpWidget.swift in Sources */,
				6220D0AF26D5EABE00B8E046 /* ViewExtensions.swift in Sources */,
				628B95382670CDAB0091AF3B /* Model.xcdatamodeld in Sources */,
				E1FCD09926C4F358007C8DCF /* NetworkError.swift in Sources */,
				E131691926C583BC0074BFEE /* LogConstructor.swift in Sources */,
				62EC353226766849000E9F2D /* SessionManager.swift in Sources */,
				536D3D79267BD5D00004248C /* ViewModel.swift in Sources */,
			);
			runOnlyForDeploymentPostprocessing = 0;
		};
/* End PBXSourcesBuildPhase section */

/* Begin PBXTargetDependency section */
		628B952C2670CABE0091AF3B /* PBXTargetDependency */ = {
			isa = PBXTargetDependency;
			target = 628B951F2670CABD0091AF3B /* WidgetExtension */;
			targetProxy = 628B952B2670CABE0091AF3B /* PBXContainerItemProxy */;
		};
/* End PBXTargetDependency section */

/* Begin PBXVariantGroup section */
		534D4FE726A7D7CC000A7A48 /* Localizable.strings */ = {
			isa = PBXVariantGroup;
			children = (
				534D4FE826A7D7CC000A7A48 /* en */,
			);
			name = Localizable.strings;
			sourceTree = "<group>";
		};
		534D4FEB26A7D7CC000A7A48 /* Localizable.strings */ = {
			isa = PBXVariantGroup;
			children = (
				534D4FEC26A7D7CC000A7A48 /* ko */,
			);
			name = Localizable.strings;
			sourceTree = "<group>";
		};
		534D4FEE26A7D7CC000A7A48 /* Localizable.strings */ = {
			isa = PBXVariantGroup;
			children = (
				534D4FEF26A7D7CC000A7A48 /* zh-Hans */,
			);
			name = Localizable.strings;
			sourceTree = "<group>";
		};
		53913BC926D323FE00EB3286 /* Localizable.strings */ = {
			isa = PBXVariantGroup;
			children = (
				53913BCA26D323FE00EB3286 /* fr */,
			);
			name = Localizable.strings;
			sourceTree = "<group>";
		};
		53913BCC26D323FE00EB3286 /* Localizable.strings */ = {
			isa = PBXVariantGroup;
			children = (
				53913BCD26D323FE00EB3286 /* ru */,
			);
			name = Localizable.strings;
			sourceTree = "<group>";
		};
		53913BCF26D323FE00EB3286 /* Localizable.strings */ = {
			isa = PBXVariantGroup;
			children = (
				53913BD026D323FE00EB3286 /* it */,
			);
			name = Localizable.strings;
			sourceTree = "<group>";
		};
		53913BD226D323FE00EB3286 /* Localizable.strings */ = {
			isa = PBXVariantGroup;
			children = (
				53913BD326D323FE00EB3286 /* vi */,
			);
			name = Localizable.strings;
			sourceTree = "<group>";
		};
		53913BD526D323FE00EB3286 /* Localizable.strings */ = {
			isa = PBXVariantGroup;
			children = (
				53913BD626D323FE00EB3286 /* sv */,
			);
			name = Localizable.strings;
			sourceTree = "<group>";
		};
		53913BD826D323FE00EB3286 /* Localizable.strings */ = {
			isa = PBXVariantGroup;
			children = (
				53913BD926D323FE00EB3286 /* sl */,
			);
			name = Localizable.strings;
			sourceTree = "<group>";
		};
		53913BDB26D323FE00EB3286 /* Localizable.strings */ = {
			isa = PBXVariantGroup;
			children = (
				53913BDC26D323FE00EB3286 /* de */,
			);
			name = Localizable.strings;
			sourceTree = "<group>";
		};
		53913BDE26D323FE00EB3286 /* Localizable.strings */ = {
			isa = PBXVariantGroup;
			children = (
				53913BDF26D323FE00EB3286 /* ta */,
			);
			name = Localizable.strings;
			sourceTree = "<group>";
		};
		53913BE126D323FE00EB3286 /* Localizable.strings */ = {
			isa = PBXVariantGroup;
			children = (
				53913BE226D323FE00EB3286 /* es */,
			);
			name = Localizable.strings;
			sourceTree = "<group>";
		};
		53913BE426D323FE00EB3286 /* Localizable.strings */ = {
			isa = PBXVariantGroup;
			children = (
				53913BE526D323FE00EB3286 /* el */,
			);
			name = Localizable.strings;
			sourceTree = "<group>";
		};
		53913BE726D323FE00EB3286 /* Localizable.strings */ = {
			isa = PBXVariantGroup;
			children = (
				53913BE826D323FE00EB3286 /* he */,
			);
			name = Localizable.strings;
			sourceTree = "<group>";
		};
		53913BEA26D323FE00EB3286 /* Localizable.strings */ = {
			isa = PBXVariantGroup;
			children = (
				53913BEB26D323FE00EB3286 /* sk */,
			);
			name = Localizable.strings;
			sourceTree = "<group>";
		};
		53913BED26D323FE00EB3286 /* Localizable.strings */ = {
			isa = PBXVariantGroup;
			children = (
				53913BEE26D323FE00EB3286 /* kk */,
			);
			name = Localizable.strings;
			sourceTree = "<group>";
		};
/* End PBXVariantGroup section */

/* Begin XCBuildConfiguration section */
		535870722669D21700D05A09 /* Debug */ = {
			isa = XCBuildConfiguration;
			baseConfigurationReference = DE5004F745B19E28744A7DE7 /* Pods-JellyfinPlayer tvOS.debug.xcconfig */;
			buildSettings = {
				ASSETCATALOG_COMPILER_APPICON_NAME = "App Icon & Top Shelf Image";
				ASSETCATALOG_COMPILER_GLOBAL_ACCENT_COLOR_NAME = AccentColor;
				ASSETCATALOG_COMPILER_INCLUDE_ALL_APPICON_ASSETS = NO;
				CODE_SIGN_ENTITLEMENTS = "JellyfinPlayer tvOS/JellyfinPlayer tvOS.entitlements";
				CODE_SIGN_STYLE = Automatic;
				CURRENT_PROJECT_VERSION = 60;
				DEVELOPMENT_ASSET_PATHS = "\"JellyfinPlayer tvOS/Preview Content\"";
				DEVELOPMENT_TEAM = 9R8RREG67J;
				ENABLE_PREVIEWS = YES;
				FRAMEWORK_SEARCH_PATHS = "$(inherited)";
				INFOPLIST_FILE = "JellyfinPlayer tvOS/Info.plist";
				LD_RUNPATH_SEARCH_PATHS = (
					"$(inherited)",
					"@executable_path/Frameworks",
				);
				MARKETING_VERSION = 1.0.0;
				PRODUCT_BUNDLE_IDENTIFIER = me.vigue.jellyfin;
				PRODUCT_NAME = "$(TARGET_NAME)";
				SDKROOT = appletvos;
				SWIFT_ACTIVE_COMPILATION_CONDITIONS = "";
				SWIFT_EMIT_LOC_STRINGS = YES;
				SWIFT_VERSION = 5.0;
				TARGETED_DEVICE_FAMILY = 3;
				TVOS_DEPLOYMENT_TARGET = 14.1;
			};
			name = Debug;
		};
		535870732669D21700D05A09 /* Release */ = {
			isa = XCBuildConfiguration;
			baseConfigurationReference = D79953919FED0C4DF72BA578 /* Pods-JellyfinPlayer tvOS.release.xcconfig */;
			buildSettings = {
				ASSETCATALOG_COMPILER_APPICON_NAME = "App Icon & Top Shelf Image";
				ASSETCATALOG_COMPILER_GLOBAL_ACCENT_COLOR_NAME = AccentColor;
				ASSETCATALOG_COMPILER_INCLUDE_ALL_APPICON_ASSETS = NO;
				CODE_SIGN_ENTITLEMENTS = "JellyfinPlayer tvOS/JellyfinPlayer tvOS.entitlements";
				CODE_SIGN_STYLE = Automatic;
				CURRENT_PROJECT_VERSION = 60;
				DEVELOPMENT_ASSET_PATHS = "\"JellyfinPlayer tvOS/Preview Content\"";
				DEVELOPMENT_TEAM = 9R8RREG67J;
				ENABLE_PREVIEWS = YES;
				FRAMEWORK_SEARCH_PATHS = "$(inherited)";
				INFOPLIST_FILE = "JellyfinPlayer tvOS/Info.plist";
				LD_RUNPATH_SEARCH_PATHS = (
					"$(inherited)",
					"@executable_path/Frameworks",
				);
				MARKETING_VERSION = 1.0.0;
				PRODUCT_BUNDLE_IDENTIFIER = me.vigue.jellyfin;
				PRODUCT_NAME = "$(TARGET_NAME)";
				SDKROOT = appletvos;
				SWIFT_EMIT_LOC_STRINGS = YES;
				SWIFT_VERSION = 5.0;
				TARGETED_DEVICE_FAMILY = 3;
				TVOS_DEPLOYMENT_TARGET = 14.1;
			};
			name = Release;
		};
		5377CC19263B596B003A4E83 /* Debug */ = {
			isa = XCBuildConfiguration;
			buildSettings = {
				ALWAYS_SEARCH_USER_PATHS = NO;
				CLANG_ANALYZER_LOCALIZABILITY_NONLOCALIZED = YES;
				CLANG_ANALYZER_NONNULL = YES;
				CLANG_ANALYZER_NUMBER_OBJECT_CONVERSION = YES_AGGRESSIVE;
				CLANG_CXX_LANGUAGE_STANDARD = "gnu++14";
				CLANG_CXX_LIBRARY = "libc++";
				CLANG_ENABLE_MODULES = YES;
				CLANG_ENABLE_OBJC_ARC = YES;
				CLANG_ENABLE_OBJC_WEAK = YES;
				CLANG_WARN_BLOCK_CAPTURE_AUTORELEASING = YES;
				CLANG_WARN_BOOL_CONVERSION = YES;
				CLANG_WARN_COMMA = YES;
				CLANG_WARN_CONSTANT_CONVERSION = YES;
				CLANG_WARN_DEPRECATED_OBJC_IMPLEMENTATIONS = YES;
				CLANG_WARN_DIRECT_OBJC_ISA_USAGE = YES_ERROR;
				CLANG_WARN_DOCUMENTATION_COMMENTS = YES;
				CLANG_WARN_EMPTY_BODY = YES;
				CLANG_WARN_ENUM_CONVERSION = YES;
				CLANG_WARN_INFINITE_RECURSION = YES;
				CLANG_WARN_INT_CONVERSION = YES;
				CLANG_WARN_NON_LITERAL_NULL_CONVERSION = YES;
				CLANG_WARN_OBJC_IMPLICIT_RETAIN_SELF = YES;
				CLANG_WARN_OBJC_LITERAL_CONVERSION = YES;
				CLANG_WARN_OBJC_ROOT_CLASS = YES_ERROR;
				CLANG_WARN_QUOTED_INCLUDE_IN_FRAMEWORK_HEADER = YES;
				CLANG_WARN_RANGE_LOOP_ANALYSIS = YES;
				CLANG_WARN_STRICT_PROTOTYPES = YES;
				CLANG_WARN_SUSPICIOUS_MOVE = YES;
				CLANG_WARN_UNGUARDED_AVAILABILITY = YES_AGGRESSIVE;
				CLANG_WARN_UNREACHABLE_CODE = YES;
				CLANG_WARN__DUPLICATE_METHOD_MATCH = YES;
				COPY_PHASE_STRIP = NO;
				DEBUG_INFORMATION_FORMAT = dwarf;
				ENABLE_STRICT_OBJC_MSGSEND = YES;
				ENABLE_TESTABILITY = YES;
				EXCLUDED_ARCHS = "";
				"EXCLUDED_ARCHS[sdk=*]" = "";
				GCC_C_LANGUAGE_STANDARD = gnu11;
				GCC_DYNAMIC_NO_PIC = NO;
				GCC_NO_COMMON_BLOCKS = YES;
				GCC_OPTIMIZATION_LEVEL = 0;
				GCC_PREPROCESSOR_DEFINITIONS = (
					"DEBUG=1",
					"$(inherited)",
				);
				GCC_WARN_64_TO_32_BIT_CONVERSION = YES;
				GCC_WARN_ABOUT_RETURN_TYPE = YES_ERROR;
				GCC_WARN_UNDECLARED_SELECTOR = YES;
				GCC_WARN_UNINITIALIZED_AUTOS = YES_AGGRESSIVE;
				GCC_WARN_UNUSED_FUNCTION = YES;
				GCC_WARN_UNUSED_VARIABLE = YES;
				IPHONEOS_DEPLOYMENT_TARGET = 14.1;
				MTL_ENABLE_DEBUG_INFO = INCLUDE_SOURCE;
				MTL_FAST_MATH = YES;
				ONLY_ACTIVE_ARCH = YES;
				SDKROOT = iphoneos;
				SWIFT_ACTIVE_COMPILATION_CONDITIONS = DEBUG;
				SWIFT_OPTIMIZATION_LEVEL = "-Onone";
			};
			name = Debug;
		};
		5377CC1A263B596B003A4E83 /* Release */ = {
			isa = XCBuildConfiguration;
			buildSettings = {
				ALWAYS_SEARCH_USER_PATHS = NO;
				CLANG_ANALYZER_LOCALIZABILITY_NONLOCALIZED = YES;
				CLANG_ANALYZER_NONNULL = YES;
				CLANG_ANALYZER_NUMBER_OBJECT_CONVERSION = YES_AGGRESSIVE;
				CLANG_CXX_LANGUAGE_STANDARD = "gnu++14";
				CLANG_CXX_LIBRARY = "libc++";
				CLANG_ENABLE_MODULES = YES;
				CLANG_ENABLE_OBJC_ARC = YES;
				CLANG_ENABLE_OBJC_WEAK = YES;
				CLANG_WARN_BLOCK_CAPTURE_AUTORELEASING = YES;
				CLANG_WARN_BOOL_CONVERSION = YES;
				CLANG_WARN_COMMA = YES;
				CLANG_WARN_CONSTANT_CONVERSION = YES;
				CLANG_WARN_DEPRECATED_OBJC_IMPLEMENTATIONS = YES;
				CLANG_WARN_DIRECT_OBJC_ISA_USAGE = YES_ERROR;
				CLANG_WARN_DOCUMENTATION_COMMENTS = YES;
				CLANG_WARN_EMPTY_BODY = YES;
				CLANG_WARN_ENUM_CONVERSION = YES;
				CLANG_WARN_INFINITE_RECURSION = YES;
				CLANG_WARN_INT_CONVERSION = YES;
				CLANG_WARN_NON_LITERAL_NULL_CONVERSION = YES;
				CLANG_WARN_OBJC_IMPLICIT_RETAIN_SELF = YES;
				CLANG_WARN_OBJC_LITERAL_CONVERSION = YES;
				CLANG_WARN_OBJC_ROOT_CLASS = YES_ERROR;
				CLANG_WARN_QUOTED_INCLUDE_IN_FRAMEWORK_HEADER = YES;
				CLANG_WARN_RANGE_LOOP_ANALYSIS = YES;
				CLANG_WARN_STRICT_PROTOTYPES = YES;
				CLANG_WARN_SUSPICIOUS_MOVE = YES;
				CLANG_WARN_UNGUARDED_AVAILABILITY = YES_AGGRESSIVE;
				CLANG_WARN_UNREACHABLE_CODE = YES;
				CLANG_WARN__DUPLICATE_METHOD_MATCH = YES;
				COPY_PHASE_STRIP = NO;
				DEBUG_INFORMATION_FORMAT = "dwarf-with-dsym";
				ENABLE_NS_ASSERTIONS = NO;
				ENABLE_STRICT_OBJC_MSGSEND = YES;
				EXCLUDED_ARCHS = "";
				GCC_C_LANGUAGE_STANDARD = gnu11;
				GCC_NO_COMMON_BLOCKS = YES;
				GCC_WARN_64_TO_32_BIT_CONVERSION = YES;
				GCC_WARN_ABOUT_RETURN_TYPE = YES_ERROR;
				GCC_WARN_UNDECLARED_SELECTOR = YES;
				GCC_WARN_UNINITIALIZED_AUTOS = YES_AGGRESSIVE;
				GCC_WARN_UNUSED_FUNCTION = YES;
				GCC_WARN_UNUSED_VARIABLE = YES;
				IPHONEOS_DEPLOYMENT_TARGET = 14.1;
				MTL_ENABLE_DEBUG_INFO = NO;
				MTL_FAST_MATH = YES;
				SDKROOT = iphoneos;
				SWIFT_COMPILATION_MODE = wholemodule;
				SWIFT_OPTIMIZATION_LEVEL = "-O";
				VALIDATE_PRODUCT = YES;
			};
			name = Release;
		};
		5377CC1C263B596B003A4E83 /* Debug */ = {
			isa = XCBuildConfiguration;
			baseConfigurationReference = 3773C07648173CE7FEC083D5 /* Pods-JellyfinPlayer iOS.debug.xcconfig */;
			buildSettings = {
				ALWAYS_EMBED_SWIFT_STANDARD_LIBRARIES = YES;
				ASSETCATALOG_COMPILER_APPICON_NAME = AppIcon;
				ASSETCATALOG_COMPILER_GLOBAL_ACCENT_COLOR_NAME = AccentColor;
				CODE_SIGN_ENTITLEMENTS = JellyfinPlayer/JellyfinPlayer.entitlements;
				CODE_SIGN_IDENTITY = "Apple Development";
				CODE_SIGN_STYLE = Automatic;
				CURRENT_PROJECT_VERSION = 60;
				DEVELOPMENT_ASSET_PATHS = "";
				DEVELOPMENT_TEAM = 9R8RREG67J;
				ENABLE_BITCODE = NO;
				ENABLE_PREVIEWS = YES;
				EXCLUDED_ARCHS = "";
				FRAMEWORK_SEARCH_PATHS = "$(inherited)";
				INFOPLIST_FILE = JellyfinPlayer/Info.plist;
				IPHONEOS_DEPLOYMENT_TARGET = 15.0;
				LD_RUNPATH_SEARCH_PATHS = (
					"$(inherited)",
					"@executable_path/Frameworks",
				);
				MARKETING_VERSION = 1.0.0;
				PRODUCT_BUNDLE_IDENTIFIER = me.vigue.jellyfin;
				PRODUCT_NAME = "$(TARGET_NAME)";
				PROVISIONING_PROFILE_SPECIFIER = "";
				SUPPORTS_MACCATALYST = NO;
				SUPPORTS_MAC_DESIGNED_FOR_IPHONE_IPAD = NO;
				SWIFT_ACTIVE_COMPILATION_CONDITIONS = "";
				SWIFT_EMIT_LOC_STRINGS = YES;
				SWIFT_VERSION = 5.0;
				TARGETED_DEVICE_FAMILY = "1,2";
			};
			name = Debug;
		};
		5377CC1D263B596B003A4E83 /* Release */ = {
			isa = XCBuildConfiguration;
			baseConfigurationReference = BEEC50E7EFD4848C0E320941 /* Pods-JellyfinPlayer iOS.release.xcconfig */;
			buildSettings = {
				ALWAYS_EMBED_SWIFT_STANDARD_LIBRARIES = YES;
				ASSETCATALOG_COMPILER_APPICON_NAME = AppIcon;
				ASSETCATALOG_COMPILER_GLOBAL_ACCENT_COLOR_NAME = AccentColor;
				CODE_SIGN_ENTITLEMENTS = JellyfinPlayer/JellyfinPlayer.entitlements;
				CODE_SIGN_IDENTITY = "Apple Development";
				CODE_SIGN_STYLE = Automatic;
				CURRENT_PROJECT_VERSION = 60;
				DEBUG_INFORMATION_FORMAT = "dwarf-with-dsym";
				DEVELOPMENT_ASSET_PATHS = "";
				DEVELOPMENT_TEAM = 9R8RREG67J;
				ENABLE_BITCODE = NO;
				ENABLE_PREVIEWS = YES;
				EXCLUDED_ARCHS = "";
				FRAMEWORK_SEARCH_PATHS = "$(inherited)";
				INFOPLIST_FILE = JellyfinPlayer/Info.plist;
				IPHONEOS_DEPLOYMENT_TARGET = 15.0;
				LD_RUNPATH_SEARCH_PATHS = (
					"$(inherited)",
					"@executable_path/Frameworks",
				);
				MARKETING_VERSION = 1.0.0;
				PRODUCT_BUNDLE_IDENTIFIER = me.vigue.jellyfin;
				PRODUCT_NAME = "$(TARGET_NAME)";
				PROVISIONING_PROFILE_SPECIFIER = "";
				SUPPORTS_MACCATALYST = NO;
				SUPPORTS_MAC_DESIGNED_FOR_IPHONE_IPAD = NO;
				SWIFT_EMIT_LOC_STRINGS = YES;
				SWIFT_VERSION = 5.0;
				TARGETED_DEVICE_FAMILY = "1,2";
			};
			name = Release;
		};
		628B952F2670CABE0091AF3B /* Debug */ = {
			isa = XCBuildConfiguration;
			buildSettings = {
				ASSETCATALOG_COMPILER_GLOBAL_ACCENT_COLOR_NAME = AccentColor;
				ASSETCATALOG_COMPILER_WIDGET_BACKGROUND_COLOR_NAME = WidgetBackground;
				CODE_SIGN_ENTITLEMENTS = WidgetExtension/WidgetExtension.entitlements;
				CODE_SIGN_STYLE = Automatic;
				CURRENT_PROJECT_VERSION = 60;
				DEVELOPMENT_TEAM = 9R8RREG67J;
				INFOPLIST_FILE = WidgetExtension/Info.plist;
				IPHONEOS_DEPLOYMENT_TARGET = 14.1;
				LD_RUNPATH_SEARCH_PATHS = (
					"$(inherited)",
					"@executable_path/Frameworks",
					"@executable_path/../../Frameworks",
				);
				MARKETING_VERSION = 1.0.0;
				PRODUCT_BUNDLE_IDENTIFIER = me.vigue.jellyfin.widget;
				PRODUCT_NAME = "$(TARGET_NAME)";
				SKIP_INSTALL = YES;
				SWIFT_ACTIVE_COMPILATION_CONDITIONS = "";
				SWIFT_EMIT_LOC_STRINGS = YES;
				SWIFT_VERSION = 5.0;
				TARGETED_DEVICE_FAMILY = "1,2";
			};
			name = Debug;
		};
		628B95302670CABE0091AF3B /* Release */ = {
			isa = XCBuildConfiguration;
			buildSettings = {
				ASSETCATALOG_COMPILER_GLOBAL_ACCENT_COLOR_NAME = AccentColor;
				ASSETCATALOG_COMPILER_WIDGET_BACKGROUND_COLOR_NAME = WidgetBackground;
				CODE_SIGN_ENTITLEMENTS = WidgetExtension/WidgetExtension.entitlements;
				CODE_SIGN_STYLE = Automatic;
				CURRENT_PROJECT_VERSION = 60;
				DEVELOPMENT_TEAM = 9R8RREG67J;
				INFOPLIST_FILE = WidgetExtension/Info.plist;
				IPHONEOS_DEPLOYMENT_TARGET = 14.1;
				LD_RUNPATH_SEARCH_PATHS = (
					"$(inherited)",
					"@executable_path/Frameworks",
					"@executable_path/../../Frameworks",
				);
				MARKETING_VERSION = 1.0.0;
				PRODUCT_BUNDLE_IDENTIFIER = me.vigue.jellyfin.widget;
				PRODUCT_NAME = "$(TARGET_NAME)";
				SKIP_INSTALL = YES;
				SWIFT_EMIT_LOC_STRINGS = YES;
				SWIFT_VERSION = 5.0;
				TARGETED_DEVICE_FAMILY = "1,2";
			};
			name = Release;
		};
/* End XCBuildConfiguration section */

/* Begin XCConfigurationList section */
		535870712669D21700D05A09 /* Build configuration list for PBXNativeTarget "JellyfinPlayer tvOS" */ = {
			isa = XCConfigurationList;
			buildConfigurations = (
				535870722669D21700D05A09 /* Debug */,
				535870732669D21700D05A09 /* Release */,
			);
			defaultConfigurationIsVisible = 0;
			defaultConfigurationName = Release;
		};
		5377CBEC263B596A003A4E83 /* Build configuration list for PBXProject "JellyfinPlayer" */ = {
			isa = XCConfigurationList;
			buildConfigurations = (
				5377CC19263B596B003A4E83 /* Debug */,
				5377CC1A263B596B003A4E83 /* Release */,
			);
			defaultConfigurationIsVisible = 0;
			defaultConfigurationName = Release;
		};
		5377CC1B263B596B003A4E83 /* Build configuration list for PBXNativeTarget "JellyfinPlayer iOS" */ = {
			isa = XCConfigurationList;
			buildConfigurations = (
				5377CC1C263B596B003A4E83 /* Debug */,
				5377CC1D263B596B003A4E83 /* Release */,
			);
			defaultConfigurationIsVisible = 0;
			defaultConfigurationName = Release;
		};
		628B952E2670CABE0091AF3B /* Build configuration list for PBXNativeTarget "WidgetExtension" */ = {
			isa = XCConfigurationList;
			buildConfigurations = (
				628B952F2670CABE0091AF3B /* Debug */,
				628B95302670CABE0091AF3B /* Release */,
			);
			defaultConfigurationIsVisible = 0;
			defaultConfigurationName = Release;
		};
/* End XCConfigurationList section */

/* Begin XCRemoteSwiftPackageReference section */
		53272533268BF9710035FBF1 /* XCRemoteSwiftPackageReference "SwiftUIFocusGuide" */ = {
			isa = XCRemoteSwiftPackageReference;
			repositoryURL = "https://github.com/rmnblm/SwiftUIFocusGuide";
			requirement = {
				kind = upToNextMajorVersion;
				minimumVersion = 0.1.0;
			};
		};
		5335256F265EA0A0006CCA86 /* XCRemoteSwiftPackageReference "SwiftUI-Introspect" */ = {
			isa = XCRemoteSwiftPackageReference;
			repositoryURL = "https://github.com/siteline/SwiftUI-Introspect";
			requirement = {
				kind = upToNextMajorVersion;
				minimumVersion = 0.1.3;
			};
		};
		5338F755263B7E2E0014BF09 /* XCRemoteSwiftPackageReference "keychain-swift" */ = {
			isa = XCRemoteSwiftPackageReference;
			repositoryURL = "https://github.com/evgenyneu/keychain-swift";
			requirement = {
				kind = upToNextMajorVersion;
				minimumVersion = 19.0.0;
			};
		};
		53649AAB269CFAEA00A2D8B7 /* XCRemoteSwiftPackageReference "Puppy" */ = {
			isa = XCRemoteSwiftPackageReference;
			repositoryURL = "https://github.com/sushichop/Puppy";
			requirement = {
				kind = upToNextMajorVersion;
				minimumVersion = 0.2.0;
			};
		};
		536D3D82267BEA550004248C /* XCRemoteSwiftPackageReference "ParallaxView" */ = {
			isa = XCRemoteSwiftPackageReference;
			repositoryURL = "https://github.com/PGSSoft/ParallaxView";
			requirement = {
				kind = upToNextMajorVersion;
				minimumVersion = 3.0.0;
			};
		};
		53A431BB266B0FF20016769F /* XCRemoteSwiftPackageReference "jellyfin-sdk-swift" */ = {
			isa = XCRemoteSwiftPackageReference;
			repositoryURL = "https://github.com/jellyfin/jellyfin-sdk-swift";
			requirement = {
				branch = main;
				kind = branch;
			};
		};
		53EC6E23267EB10F006DD26A /* XCRemoteSwiftPackageReference "SwiftyJSON" */ = {
			isa = XCRemoteSwiftPackageReference;
			repositoryURL = "https://github.com/SwiftyJSON/SwiftyJSON";
			requirement = {
				branch = master;
				kind = branch;
			};
		};
		621C637E26672A30004216EA /* XCRemoteSwiftPackageReference "NukeUI" */ = {
			isa = XCRemoteSwiftPackageReference;
			repositoryURL = "https://github.com/kean/NukeUI";
			requirement = {
				kind = exactVersion;
				version = 0.3.0;
			};
		};
		625CB5782678C4A400530A6E /* XCRemoteSwiftPackageReference "ActivityIndicator" */ = {
			isa = XCRemoteSwiftPackageReference;
			repositoryURL = "https://github.com/duyquang91/ActivityIndicator";
			requirement = {
				kind = upToNextMajorVersion;
				minimumVersion = 1.1.0;
			};
		};
		6260FFF726A09754003FA968 /* XCRemoteSwiftPackageReference "CombineExt" */ = {
			isa = XCRemoteSwiftPackageReference;
			repositoryURL = "https://github.com/acvigue/CombineExt";
			requirement = {
				branch = main;
				kind = branch;
			};
		};
		62C29E9A26D0FE4100C1D2E7 /* XCRemoteSwiftPackageReference "stinsen" */ = {
			isa = XCRemoteSwiftPackageReference;
			repositoryURL = "https://github.com/rundfunk47/stinsen";
			requirement = {
				kind = upToNextMajorVersion;
				minimumVersion = 2.0.2;
			};
		};
		62CB3F442685BAF7003D0A6F /* XCRemoteSwiftPackageReference "Defaults" */ = {
			isa = XCRemoteSwiftPackageReference;
			repositoryURL = "https://github.com/acvigue/Defaults";
			requirement = {
				branch = main;
				kind = branch;
			};
		};
/* End XCRemoteSwiftPackageReference section */

/* Begin XCSwiftPackageProductDependency section */
		53272534268BF9710035FBF1 /* SwiftUIFocusGuide */ = {
			isa = XCSwiftPackageProductDependency;
			package = 53272533268BF9710035FBF1 /* XCRemoteSwiftPackageReference "SwiftUIFocusGuide" */;
			productName = SwiftUIFocusGuide;
		};
		53352570265EA0A0006CCA86 /* Introspect */ = {
			isa = XCSwiftPackageProductDependency;
			package = 5335256F265EA0A0006CCA86 /* XCRemoteSwiftPackageReference "SwiftUI-Introspect" */;
			productName = Introspect;
		};
		5338F756263B7E2E0014BF09 /* KeychainSwift */ = {
			isa = XCSwiftPackageProductDependency;
			package = 5338F755263B7E2E0014BF09 /* XCRemoteSwiftPackageReference "keychain-swift" */;
			productName = KeychainSwift;
		};
		5358708C2669D7A800D05A09 /* KeychainSwift */ = {
			isa = XCSwiftPackageProductDependency;
			package = 5338F755263B7E2E0014BF09 /* XCRemoteSwiftPackageReference "keychain-swift" */;
			productName = KeychainSwift;
		};
		535870902669D7A800D05A09 /* Introspect */ = {
			isa = XCSwiftPackageProductDependency;
			package = 5335256F265EA0A0006CCA86 /* XCRemoteSwiftPackageReference "SwiftUI-Introspect" */;
			productName = Introspect;
		};
		5358709A2669D7A800D05A09 /* NukeUI */ = {
			isa = XCSwiftPackageProductDependency;
			package = 621C637E26672A30004216EA /* XCRemoteSwiftPackageReference "NukeUI" */;
			productName = NukeUI;
		};
		53628C6C26B5AA0D008A64A0 /* Defaults */ = {
			isa = XCSwiftPackageProductDependency;
			package = 62CB3F442685BAF7003D0A6F /* XCRemoteSwiftPackageReference "Defaults" */;
			productName = Defaults;
		};
		53649AAC269CFAEA00A2D8B7 /* Puppy */ = {
			isa = XCSwiftPackageProductDependency;
			package = 53649AAB269CFAEA00A2D8B7 /* XCRemoteSwiftPackageReference "Puppy" */;
			productName = Puppy;
		};
		53649AAE269CFAF600A2D8B7 /* Puppy */ = {
			isa = XCSwiftPackageProductDependency;
			package = 53649AAB269CFAEA00A2D8B7 /* XCRemoteSwiftPackageReference "Puppy" */;
			productName = Puppy;
		};
		53649AB4269D423A00A2D8B7 /* Puppy */ = {
			isa = XCSwiftPackageProductDependency;
			package = 53649AAB269CFAEA00A2D8B7 /* XCRemoteSwiftPackageReference "Puppy" */;
			productName = Puppy;
		};
		536D3D7C267BD5F90004248C /* ActivityIndicator */ = {
			isa = XCSwiftPackageProductDependency;
			package = 625CB5782678C4A400530A6E /* XCRemoteSwiftPackageReference "ActivityIndicator" */;
			productName = ActivityIndicator;
		};
		536D3D83267BEA550004248C /* ParallaxView */ = {
			isa = XCSwiftPackageProductDependency;
			package = 536D3D82267BEA550004248C /* XCRemoteSwiftPackageReference "ParallaxView" */;
			productName = ParallaxView;
		};
		53A431BC266B0FF20016769F /* JellyfinAPI */ = {
			isa = XCSwiftPackageProductDependency;
			package = 53A431BB266B0FF20016769F /* XCRemoteSwiftPackageReference "jellyfin-sdk-swift" */;
			productName = JellyfinAPI;
		};
		53A431BE266B0FFE0016769F /* JellyfinAPI */ = {
			isa = XCSwiftPackageProductDependency;
			package = 53A431BB266B0FF20016769F /* XCRemoteSwiftPackageReference "jellyfin-sdk-swift" */;
			productName = JellyfinAPI;
		};
		53ABFDEC26799D7700886593 /* ActivityIndicator */ = {
			isa = XCSwiftPackageProductDependency;
			package = 625CB5782678C4A400530A6E /* XCRemoteSwiftPackageReference "ActivityIndicator" */;
			productName = ActivityIndicator;
		};
		53EC6E24267EB10F006DD26A /* SwiftyJSON */ = {
			isa = XCSwiftPackageProductDependency;
			package = 53EC6E23267EB10F006DD26A /* XCRemoteSwiftPackageReference "SwiftyJSON" */;
			productName = SwiftyJSON;
		};
		621C637F26672A30004216EA /* NukeUI */ = {
			isa = XCSwiftPackageProductDependency;
			package = 621C637E26672A30004216EA /* XCRemoteSwiftPackageReference "NukeUI" */;
			productName = NukeUI;
		};
		6220D0C826D63F3700B8E046 /* Stinsen */ = {
			isa = XCSwiftPackageProductDependency;
			package = 62C29E9A26D0FE4100C1D2E7 /* XCRemoteSwiftPackageReference "stinsen" */;
			productName = Stinsen;
		};
		625CB5792678C4A400530A6E /* ActivityIndicator */ = {
			isa = XCSwiftPackageProductDependency;
			package = 625CB5782678C4A400530A6E /* XCRemoteSwiftPackageReference "ActivityIndicator" */;
			productName = ActivityIndicator;
		};
		6260FFF826A09754003FA968 /* CombineExt */ = {
			isa = XCSwiftPackageProductDependency;
			package = 6260FFF726A09754003FA968 /* XCRemoteSwiftPackageReference "CombineExt" */;
			productName = CombineExt;
		};
		6261A0DF26A0AB710072EF1C /* CombineExt */ = {
			isa = XCSwiftPackageProductDependency;
			package = 6260FFF726A09754003FA968 /* XCRemoteSwiftPackageReference "CombineExt" */;
			productName = CombineExt;
		};
		628B95322670CAEA0091AF3B /* NukeUI */ = {
			isa = XCSwiftPackageProductDependency;
			package = 621C637E26672A30004216EA /* XCRemoteSwiftPackageReference "NukeUI" */;
			productName = NukeUI;
		};
		628B95342670CAEA0091AF3B /* JellyfinAPI */ = {
			isa = XCSwiftPackageProductDependency;
			package = 53A431BB266B0FF20016769F /* XCRemoteSwiftPackageReference "jellyfin-sdk-swift" */;
			productName = JellyfinAPI;
		};
		628B95392670CE250091AF3B /* KeychainSwift */ = {
			isa = XCSwiftPackageProductDependency;
			package = 5338F755263B7E2E0014BF09 /* XCRemoteSwiftPackageReference "keychain-swift" */;
			productName = KeychainSwift;
		};
		62C29E9B26D0FE4200C1D2E7 /* Stinsen */ = {
			isa = XCSwiftPackageProductDependency;
			package = 62C29E9A26D0FE4100C1D2E7 /* XCRemoteSwiftPackageReference "stinsen" */;
			productName = Stinsen;
		};
		62CB3F452685BAF7003D0A6F /* Defaults */ = {
			isa = XCSwiftPackageProductDependency;
			package = 62CB3F442685BAF7003D0A6F /* XCRemoteSwiftPackageReference "Defaults" */;
			productName = Defaults;
		};
		62CB3F472685BB3B003D0A6F /* Defaults */ = {
			isa = XCSwiftPackageProductDependency;
			package = 62CB3F442685BAF7003D0A6F /* XCRemoteSwiftPackageReference "Defaults" */;
			productName = Defaults;
		};
/* End XCSwiftPackageProductDependency section */

/* Begin XCVersionGroup section */
		5377CBFF263B596B003A4E83 /* Model.xcdatamodeld */ = {
			isa = XCVersionGroup;
			children = (
				5377CC00263B596B003A4E83 /* JellyfinPlayer.xcdatamodel */,
			);
			currentVersion = 5377CC00263B596B003A4E83 /* JellyfinPlayer.xcdatamodel */;
			path = Model.xcdatamodeld;
			sourceTree = "<group>";
			versionGroupType = wrapper.xcdatamodel;
		};
/* End XCVersionGroup section */
	};
	rootObject = 5377CBE9263B596A003A4E83 /* Project object */;
}<|MERGE_RESOLUTION|>--- conflicted
+++ resolved
@@ -265,12 +265,9 @@
 		E18845F626DD631E00B0C5B7 /* BaseItemDto+Stackable.swift in Sources */ = {isa = PBXBuildFile; fileRef = E18845F426DD631E00B0C5B7 /* BaseItemDto+Stackable.swift */; };
 		E18845F826DEA9C900B0C5B7 /* ItemViewBody.swift in Sources */ = {isa = PBXBuildFile; fileRef = E18845F726DEA9C900B0C5B7 /* ItemViewBody.swift */; };
 		E188460026DECB9E00B0C5B7 /* ItemLandscapeTopBarView.swift in Sources */ = {isa = PBXBuildFile; fileRef = E18845FF26DECB9E00B0C5B7 /* ItemLandscapeTopBarView.swift */; };
-<<<<<<< HEAD
+		E188460426DEF04800B0C5B7 /* CardVStackView.swift in Sources */ = {isa = PBXBuildFile; fileRef = E188460326DEF04800B0C5B7 /* CardVStackView.swift */; };
 		E188460426DEF04800B0C5B7 /* EpisodeCardVStackView.swift in Sources */ = {isa = PBXBuildFile; fileRef = E188460326DEF04800B0C5B7 /* EpisodeCardVStackView.swift */; };
 		E188460526DEF04800B0C5B7 /* EpisodeCardVStackView.swift in Sources */ = {isa = PBXBuildFile; fileRef = E188460326DEF04800B0C5B7 /* EpisodeCardVStackView.swift */; };
-=======
-		E188460426DEF04800B0C5B7 /* CardVStackView.swift in Sources */ = {isa = PBXBuildFile; fileRef = E188460326DEF04800B0C5B7 /* CardVStackView.swift */; };
->>>>>>> 13202d81
 		E1AD104A26D94822003E4A08 /* DetailItem.swift in Sources */ = {isa = PBXBuildFile; fileRef = E1AD104926D94822003E4A08 /* DetailItem.swift */; };
 		E1AD104B26D94822003E4A08 /* DetailItem.swift in Sources */ = {isa = PBXBuildFile; fileRef = E1AD104926D94822003E4A08 /* DetailItem.swift */; };
 		E1AD104D26D96CE3003E4A08 /* BaseItemDtoExtensions.swift in Sources */ = {isa = PBXBuildFile; fileRef = E1AD104C26D96CE3003E4A08 /* BaseItemDtoExtensions.swift */; };
@@ -1544,13 +1541,10 @@
 				535870632669D21600D05A09 /* JellyfinPlayer_tvOSApp.swift in Sources */,
 				53ABFDE4267974EF00886593 /* LibraryListViewModel.swift in Sources */,
 				5364F456266CA0DC0026ECBA /* BaseItemPersonExtensions.swift in Sources */,
-<<<<<<< HEAD
 				E1AD105D26D9ABDD003E4A08 /* PillHStackView.swift in Sources */,
 				E188460526DEF04800B0C5B7 /* EpisodeCardVStackView.swift in Sources */,
 				5364F456266CA0DC0026ECBA /* BaseItemPersonExtensions.swift in Sources */,
 				6220D0BE26D60D6600B8E046 /* ItemViewModel.swift in Sources */,
-=======
->>>>>>> 13202d81
 				531690FA267AD6EC005D8AB9 /* PlainNavigationLinkButton.swift in Sources */,
 				E131691826C583BC0074BFEE /* LogConstructor.swift in Sources */,
 				E1AD105726D981CE003E4A08 /* PortraitHStackView.swift in Sources */,
