// !$*UTF8*$!
{
	archiveVersion = 1;
	classes = {
	};
	objectVersion = 52;
	objects = {

/* Begin PBXBuildFile section */
		5302F82A2658791C00647A2E /* Sentry in Frameworks */ = {isa = PBXBuildFile; productRef = 5302F8292658791C00647A2E /* Sentry */; };
		53192D5D265AA78A008A4215 /* DeviceProfileBuilder.swift in Sources */ = {isa = PBXBuildFile; fileRef = 53192D5C265AA78A008A4215 /* DeviceProfileBuilder.swift */; };
		53313B90265EEA6D00947AA3 /* VideoPlayer.storyboard in Resources */ = {isa = PBXBuildFile; fileRef = 53313B8F265EEA6D00947AA3 /* VideoPlayer.storyboard */; };
		53352571265EA0A0006CCA86 /* Introspect in Frameworks */ = {isa = PBXBuildFile; productRef = 53352570265EA0A0006CCA86 /* Introspect */; };
		5338F74E263B61370014BF09 /* ConnectToServerView.swift in Sources */ = {isa = PBXBuildFile; fileRef = 5338F74D263B61370014BF09 /* ConnectToServerView.swift */; };
		5338F754263B65E10014BF09 /* SwiftyRequest in Frameworks */ = {isa = PBXBuildFile; productRef = 5338F753263B65E10014BF09 /* SwiftyRequest */; };
		5338F757263B7E2E0014BF09 /* KeychainSwift in Frameworks */ = {isa = PBXBuildFile; productRef = 5338F756263B7E2E0014BF09 /* KeychainSwift */; };
		535BAE9F2649E569005FA86D /* ItemView.swift in Sources */ = {isa = PBXBuildFile; fileRef = 535BAE9E2649E569005FA86D /* ItemView.swift */; };
		535BAEA5264A151C005FA86D /* VideoPlayer.swift in Sources */ = {isa = PBXBuildFile; fileRef = 535BAEA4264A151C005FA86D /* VideoPlayer.swift */; };
		5377CBF5263B596A003A4E83 /* JellyfinPlayerApp.swift in Sources */ = {isa = PBXBuildFile; fileRef = 5377CBF4263B596A003A4E83 /* JellyfinPlayerApp.swift */; };
		5377CBF7263B596A003A4E83 /* ContentView.swift in Sources */ = {isa = PBXBuildFile; fileRef = 5377CBF6263B596A003A4E83 /* ContentView.swift */; };
		5377CBF9263B596B003A4E83 /* Assets.xcassets in Resources */ = {isa = PBXBuildFile; fileRef = 5377CBF8263B596B003A4E83 /* Assets.xcassets */; };
		5377CBFC263B596B003A4E83 /* Preview Assets.xcassets in Resources */ = {isa = PBXBuildFile; fileRef = 5377CBFB263B596B003A4E83 /* Preview Assets.xcassets */; };
		5377CBFE263B596B003A4E83 /* PersistenceController.swift in Sources */ = {isa = PBXBuildFile; fileRef = 5377CBFD263B596B003A4E83 /* PersistenceController.swift */; };
		5377CC01263B596B003A4E83 /* Model.xcdatamodeld in Sources */ = {isa = PBXBuildFile; fileRef = 5377CBFF263B596B003A4E83 /* Model.xcdatamodeld */; };
		5389276E263C25100035E14B /* ContinueWatchingView.swift in Sources */ = {isa = PBXBuildFile; fileRef = 5389276D263C25100035E14B /* ContinueWatchingView.swift */; };
		53892770263C25230035E14B /* NextUpView.swift in Sources */ = {isa = PBXBuildFile; fileRef = 5389276F263C25230035E14B /* NextUpView.swift */; };
		53892772263C8C6F0035E14B /* LoadingView.swift in Sources */ = {isa = PBXBuildFile; fileRef = 53892771263C8C6F0035E14B /* LoadingView.swift */; };
		53892777263CBB000035E14B /* JellyApiTypings.swift in Sources */ = {isa = PBXBuildFile; fileRef = 53892776263CBB000035E14B /* JellyApiTypings.swift */; };
		5389277A263CBFE70035E14B /* SwiftyJSON in Frameworks */ = {isa = PBXBuildFile; productRef = 53892779263CBFE70035E14B /* SwiftyJSON */; };
		5389277C263CC3DB0035E14B /* BlurHashDecode.swift in Sources */ = {isa = PBXBuildFile; fileRef = 5389277B263CC3DB0035E14B /* BlurHashDecode.swift */; };
		538CD954263E3DC100BB5AF0 /* SDWebImageSwiftUI in Frameworks */ = {isa = PBXBuildFile; productRef = 538CD953263E3DC100BB5AF0 /* SDWebImageSwiftUI */; };
		53987CA426572C1300E7EA70 /* SeasonItemView.swift in Sources */ = {isa = PBXBuildFile; fileRef = 53987CA326572C1300E7EA70 /* SeasonItemView.swift */; };
		53987CA626572F0700E7EA70 /* SeriesItemView.swift in Sources */ = {isa = PBXBuildFile; fileRef = 53987CA526572F0700E7EA70 /* SeriesItemView.swift */; };
		53987CA82657424A00E7EA70 /* EpisodeItemView.swift in Sources */ = {isa = PBXBuildFile; fileRef = 53987CA72657424A00E7EA70 /* EpisodeItemView.swift */; };
		539B2DA5263BA5B8007FF1A4 /* SettingsView.swift in Sources */ = {isa = PBXBuildFile; fileRef = 539B2DA4263BA5B8007FF1A4 /* SettingsView.swift */; };
		53A089D0264DA9DA00D57806 /* MovieItemView.swift in Sources */ = {isa = PBXBuildFile; fileRef = 53A089CF264DA9DA00D57806 /* MovieItemView.swift */; };
		53D5E3DD264B47EE00BADDC8 /* MobileVLCKit.xcframework in Frameworks */ = {isa = PBXBuildFile; fileRef = 53D5E3DC264B47EE00BADDC8 /* MobileVLCKit.xcframework */; };
		53D5E3DE264B47EE00BADDC8 /* MobileVLCKit.xcframework in Embed Frameworks */ = {isa = PBXBuildFile; fileRef = 53D5E3DC264B47EE00BADDC8 /* MobileVLCKit.xcframework */; settings = {ATTRIBUTES = (CodeSignOnCopy, RemoveHeadersOnCopy, ); }; };
		53DF641E263D9C0600A7CD1A /* LibraryView.swift in Sources */ = {isa = PBXBuildFile; fileRef = 53DF641D263D9C0600A7CD1A /* LibraryView.swift */; };
		53E4E647263F6CF100F67C6B /* LibraryFilterView.swift in Sources */ = {isa = PBXBuildFile; fileRef = 53E4E646263F6CF100F67C6B /* LibraryFilterView.swift */; };
		53E4E649263F725B00F67C6B /* MultiSelector.swift in Sources */ = {isa = PBXBuildFile; fileRef = 53E4E648263F725B00F67C6B /* MultiSelector.swift */; };
		53EE24E6265060780068F029 /* LibrarySearchView.swift in Sources */ = {isa = PBXBuildFile; fileRef = 53EE24E5265060780068F029 /* LibrarySearchView.swift */; };
		53F8377D265FF67C00F456B3 /* VideoPlayerSettingsView.swift in Sources */ = {isa = PBXBuildFile; fileRef = 53F8377C265FF67C00F456B3 /* VideoPlayerSettingsView.swift */; };
		53FF7F2A263CF3F500585C35 /* LatestMediaView.swift in Sources */ = {isa = PBXBuildFile; fileRef = 53FF7F29263CF3F500585C35 /* LatestMediaView.swift */; };
		6213388E265F777C00A81A2A /* LibraryViewModel.swift in Sources */ = {isa = PBXBuildFile; fileRef = 6213388D265F777C00A81A2A /* LibraryViewModel.swift */; };
		62133890265F83A900A81A2A /* LibraryListView.swift in Sources */ = {isa = PBXBuildFile; fileRef = 6213388F265F83A900A81A2A /* LibraryListView.swift */; };
		621338932660107500A81A2A /* String++.swift in Sources */ = {isa = PBXBuildFile; fileRef = 621338922660107500A81A2A /* String++.swift */; };
		6273DD43265F4195009C1D0B /* Moya in Frameworks */ = {isa = PBXBuildFile; productRef = 6273DD42265F4195009C1D0B /* Moya */; };
		6273DD45265F4195009C1D0B /* CombineMoya in Frameworks */ = {isa = PBXBuildFile; productRef = 6273DD44265F4195009C1D0B /* CombineMoya */; };
		6273DD48265F41B3009C1D0B /* JellyfinAPI.swift in Sources */ = {isa = PBXBuildFile; fileRef = 6273DD47265F41B3009C1D0B /* JellyfinAPI.swift */; };
		6273DD4E265F47B2009C1D0B /* LibrarySearchViewModel.swift in Sources */ = {isa = PBXBuildFile; fileRef = 6273DD4D265F47B2009C1D0B /* LibrarySearchViewModel.swift */; };
		AE8C3154265D60BF008AA076 /* SettingsModel.swift in Sources */ = {isa = PBXBuildFile; fileRef = AE8C3153265D60BF008AA076 /* SettingsModel.swift */; };
		AE8C3156265D616A008AA076 /* SettingsViewModel.swift in Sources */ = {isa = PBXBuildFile; fileRef = AE8C3155265D616A008AA076 /* SettingsViewModel.swift */; };
		AE8C3159265D6F90008AA076 /* bitrates.json in Resources */ = {isa = PBXBuildFile; fileRef = AE8C3158265D6F90008AA076 /* bitrates.json */; };
/* End PBXBuildFile section */

/* Begin PBXCopyFilesBuildPhase section */
		5302F8322658B74800647A2E /* CopyFiles */ = {
			isa = PBXCopyFilesBuildPhase;
			buildActionMask = 2147483647;
			dstPath = "";
			dstSubfolderSpec = 7;
			files = (
			);
			runOnlyForDeploymentPostprocessing = 0;
		};
		53D5E3DF264B47EE00BADDC8 /* Embed Frameworks */ = {
			isa = PBXCopyFilesBuildPhase;
			buildActionMask = 12;
			dstPath = "";
			dstSubfolderSpec = 10;
			files = (
				53D5E3DE264B47EE00BADDC8 /* MobileVLCKit.xcframework in Embed Frameworks */,
			);
			name = "Embed Frameworks";
			runOnlyForDeploymentPostprocessing = 0;
		};
/* End PBXCopyFilesBuildPhase section */

/* Begin PBXFileReference section */
		53192D5C265AA78A008A4215 /* DeviceProfileBuilder.swift */ = {isa = PBXFileReference; lastKnownFileType = sourcecode.swift; path = DeviceProfileBuilder.swift; sourceTree = "<group>"; };
		53313B8F265EEA6D00947AA3 /* VideoPlayer.storyboard */ = {isa = PBXFileReference; lastKnownFileType = file.storyboard; path = VideoPlayer.storyboard; sourceTree = "<group>"; };
		5338F74D263B61370014BF09 /* ConnectToServerView.swift */ = {isa = PBXFileReference; lastKnownFileType = sourcecode.swift; path = ConnectToServerView.swift; sourceTree = "<group>"; };
		535BAE9E2649E569005FA86D /* ItemView.swift */ = {isa = PBXFileReference; lastKnownFileType = sourcecode.swift; path = ItemView.swift; sourceTree = "<group>"; };
		535BAEA4264A151C005FA86D /* VideoPlayer.swift */ = {isa = PBXFileReference; lastKnownFileType = sourcecode.swift; path = VideoPlayer.swift; sourceTree = "<group>"; };
		5377CBF1263B596A003A4E83 /* JellyfinPlayer.app */ = {isa = PBXFileReference; explicitFileType = wrapper.application; includeInIndex = 0; path = JellyfinPlayer.app; sourceTree = BUILT_PRODUCTS_DIR; };
		5377CBF4263B596A003A4E83 /* JellyfinPlayerApp.swift */ = {isa = PBXFileReference; lastKnownFileType = sourcecode.swift; path = JellyfinPlayerApp.swift; sourceTree = "<group>"; };
		5377CBF6263B596A003A4E83 /* ContentView.swift */ = {isa = PBXFileReference; lastKnownFileType = sourcecode.swift; path = ContentView.swift; sourceTree = "<group>"; };
		5377CBF8263B596B003A4E83 /* Assets.xcassets */ = {isa = PBXFileReference; lastKnownFileType = folder.assetcatalog; path = Assets.xcassets; sourceTree = "<group>"; };
		5377CBFB263B596B003A4E83 /* Preview Assets.xcassets */ = {isa = PBXFileReference; lastKnownFileType = folder.assetcatalog; path = "Preview Assets.xcassets"; sourceTree = "<group>"; };
		5377CBFD263B596B003A4E83 /* PersistenceController.swift */ = {isa = PBXFileReference; lastKnownFileType = sourcecode.swift; path = PersistenceController.swift; sourceTree = "<group>"; };
		5377CC00263B596B003A4E83 /* JellyfinPlayer.xcdatamodel */ = {isa = PBXFileReference; explicitFileType = wrapper.xcdatamodel; path = JellyfinPlayer.xcdatamodel; sourceTree = "<group>"; };
		5377CC02263B596B003A4E83 /* Info.plist */ = {isa = PBXFileReference; lastKnownFileType = text.plist.xml; path = Info.plist; sourceTree = "<group>"; };
		5389276D263C25100035E14B /* ContinueWatchingView.swift */ = {isa = PBXFileReference; lastKnownFileType = sourcecode.swift; path = ContinueWatchingView.swift; sourceTree = "<group>"; };
		5389276F263C25230035E14B /* NextUpView.swift */ = {isa = PBXFileReference; lastKnownFileType = sourcecode.swift; path = NextUpView.swift; sourceTree = "<group>"; };
		53892771263C8C6F0035E14B /* LoadingView.swift */ = {isa = PBXFileReference; lastKnownFileType = sourcecode.swift; path = LoadingView.swift; sourceTree = "<group>"; };
		53892776263CBB000035E14B /* JellyApiTypings.swift */ = {isa = PBXFileReference; lastKnownFileType = sourcecode.swift; path = JellyApiTypings.swift; sourceTree = "<group>"; };
		5389277B263CC3DB0035E14B /* BlurHashDecode.swift */ = {isa = PBXFileReference; lastKnownFileType = sourcecode.swift; path = BlurHashDecode.swift; sourceTree = "<group>"; };
		53987CA326572C1300E7EA70 /* SeasonItemView.swift */ = {isa = PBXFileReference; lastKnownFileType = sourcecode.swift; path = SeasonItemView.swift; sourceTree = "<group>"; };
		53987CA526572F0700E7EA70 /* SeriesItemView.swift */ = {isa = PBXFileReference; lastKnownFileType = sourcecode.swift; path = SeriesItemView.swift; sourceTree = "<group>"; };
		53987CA72657424A00E7EA70 /* EpisodeItemView.swift */ = {isa = PBXFileReference; lastKnownFileType = sourcecode.swift; path = EpisodeItemView.swift; sourceTree = "<group>"; };
		539B2DA4263BA5B8007FF1A4 /* SettingsView.swift */ = {isa = PBXFileReference; lastKnownFileType = sourcecode.swift; path = SettingsView.swift; sourceTree = "<group>"; };
		53A089CF264DA9DA00D57806 /* MovieItemView.swift */ = {isa = PBXFileReference; lastKnownFileType = sourcecode.swift; path = MovieItemView.swift; sourceTree = "<group>"; };
		53D5E3DA264B460200BADDC8 /* Cartfile */ = {isa = PBXFileReference; lastKnownFileType = text; path = Cartfile; sourceTree = "<group>"; };
		53D5E3DC264B47EE00BADDC8 /* MobileVLCKit.xcframework */ = {isa = PBXFileReference; lastKnownFileType = wrapper.xcframework; name = MobileVLCKit.xcframework; path = Carthage/Build/MobileVLCKit.xcframework; sourceTree = "<group>"; };
		53DF641D263D9C0600A7CD1A /* LibraryView.swift */ = {isa = PBXFileReference; lastKnownFileType = sourcecode.swift; path = LibraryView.swift; sourceTree = "<group>"; };
		53E4E646263F6CF100F67C6B /* LibraryFilterView.swift */ = {isa = PBXFileReference; lastKnownFileType = sourcecode.swift; path = LibraryFilterView.swift; sourceTree = "<group>"; };
		53E4E648263F725B00F67C6B /* MultiSelector.swift */ = {isa = PBXFileReference; lastKnownFileType = sourcecode.swift; path = MultiSelector.swift; sourceTree = "<group>"; };
		53EE24E5265060780068F029 /* LibrarySearchView.swift */ = {isa = PBXFileReference; lastKnownFileType = sourcecode.swift; path = LibrarySearchView.swift; sourceTree = "<group>"; };
		53F8377C265FF67C00F456B3 /* VideoPlayerSettingsView.swift */ = {isa = PBXFileReference; lastKnownFileType = sourcecode.swift; path = VideoPlayerSettingsView.swift; sourceTree = "<group>"; };
		53FF7F29263CF3F500585C35 /* LatestMediaView.swift */ = {isa = PBXFileReference; lastKnownFileType = sourcecode.swift; path = LatestMediaView.swift; sourceTree = "<group>"; };
		6213388D265F777C00A81A2A /* LibraryViewModel.swift */ = {isa = PBXFileReference; lastKnownFileType = sourcecode.swift; path = LibraryViewModel.swift; sourceTree = "<group>"; };
		6213388F265F83A900A81A2A /* LibraryListView.swift */ = {isa = PBXFileReference; lastKnownFileType = sourcecode.swift; path = LibraryListView.swift; sourceTree = "<group>"; };
		621338922660107500A81A2A /* String++.swift */ = {isa = PBXFileReference; lastKnownFileType = sourcecode.swift; path = "String++.swift"; sourceTree = "<group>"; };
		6273DD47265F41B3009C1D0B /* JellyfinAPI.swift */ = {isa = PBXFileReference; lastKnownFileType = sourcecode.swift; path = JellyfinAPI.swift; sourceTree = "<group>"; };
		6273DD4D265F47B2009C1D0B /* LibrarySearchViewModel.swift */ = {isa = PBXFileReference; lastKnownFileType = sourcecode.swift; path = LibrarySearchViewModel.swift; sourceTree = "<group>"; };
		AE8C3153265D60BF008AA076 /* SettingsModel.swift */ = {isa = PBXFileReference; lastKnownFileType = sourcecode.swift; path = SettingsModel.swift; sourceTree = "<group>"; };
		AE8C3155265D616A008AA076 /* SettingsViewModel.swift */ = {isa = PBXFileReference; lastKnownFileType = sourcecode.swift; path = SettingsViewModel.swift; sourceTree = "<group>"; };
		AE8C3158265D6F90008AA076 /* bitrates.json */ = {isa = PBXFileReference; lastKnownFileType = text.json; path = bitrates.json; sourceTree = "<group>"; };
/* End PBXFileReference section */

/* Begin PBXFrameworksBuildPhase section */
		5377CBEE263B596A003A4E83 /* Frameworks */ = {
			isa = PBXFrameworksBuildPhase;
			buildActionMask = 2147483647;
			files = (
				538CD954263E3DC100BB5AF0 /* SDWebImageSwiftUI in Frameworks */,
				5338F757263B7E2E0014BF09 /* KeychainSwift in Frameworks */,
				6273DD45265F4195009C1D0B /* CombineMoya in Frameworks */,
				6273DD43265F4195009C1D0B /* Moya in Frameworks */,
				53D5E3DD264B47EE00BADDC8 /* MobileVLCKit.xcframework in Frameworks */,
				5338F754263B65E10014BF09 /* SwiftyRequest in Frameworks */,
				53352571265EA0A0006CCA86 /* Introspect in Frameworks */,
				5302F82A2658791C00647A2E /* Sentry in Frameworks */,
				5389277A263CBFE70035E14B /* SwiftyJSON in Frameworks */,
			);
			runOnlyForDeploymentPostprocessing = 0;
		};
/* End PBXFrameworksBuildPhase section */

/* Begin PBXGroup section */
		5377CBE8263B596A003A4E83 = {
			isa = PBXGroup;
			children = (
				53D5E3DA264B460200BADDC8 /* Cartfile */,
				5377CBF3263B596A003A4E83 /* JellyfinPlayer */,
				5377CBF2263B596A003A4E83 /* Products */,
				53D5E3DB264B47EE00BADDC8 /* Frameworks */,
			);
			sourceTree = "<group>";
		};
		5377CBF2263B596A003A4E83 /* Products */ = {
			isa = PBXGroup;
			children = (
				5377CBF1263B596A003A4E83 /* JellyfinPlayer.app */,
			);
			name = Products;
			sourceTree = "<group>";
		};
		5377CBF3263B596A003A4E83 /* JellyfinPlayer */ = {
			isa = PBXGroup;
			children = (
				621338912660106C00A81A2A /* Extensions */,
				6273DD4A265F4794009C1D0B /* Domains */,
				6273DD46265F419B009C1D0B /* APIs */,
				AE8C3157265D6F5E008AA076 /* Resources */,
				AE8C3152265D607B008AA076 /* ViewModels */,
				AE8C3151265D6075008AA076 /* Models */,
				AE8C3150265D5FE1008AA076 /* Views */,
				5377CBF4263B596A003A4E83 /* JellyfinPlayerApp.swift */,
				5377CBF6263B596A003A4E83 /* ContentView.swift */,
				5377CBF8263B596B003A4E83 /* Assets.xcassets */,
				5377CBFD263B596B003A4E83 /* PersistenceController.swift */,
				5377CC02263B596B003A4E83 /* Info.plist */,
				5377CBFF263B596B003A4E83 /* Model.xcdatamodeld */,
				5377CBFA263B596B003A4E83 /* Preview Content */,
				5338F74D263B61370014BF09 /* ConnectToServerView.swift */,
				5389276D263C25100035E14B /* ContinueWatchingView.swift */,
				5389276F263C25230035E14B /* NextUpView.swift */,
				53892771263C8C6F0035E14B /* LoadingView.swift */,
				53892776263CBB000035E14B /* JellyApiTypings.swift */,
				5389277B263CC3DB0035E14B /* BlurHashDecode.swift */,
				53FF7F29263CF3F500585C35 /* LatestMediaView.swift */,
				53DF641D263D9C0600A7CD1A /* LibraryView.swift */,
				53E4E646263F6CF100F67C6B /* LibraryFilterView.swift */,
				53E4E648263F725B00F67C6B /* MultiSelector.swift */,
				535BAE9E2649E569005FA86D /* ItemView.swift */,
				53A089CF264DA9DA00D57806 /* MovieItemView.swift */,
				53EE24E5265060780068F029 /* LibrarySearchView.swift */,
				53987CA326572C1300E7EA70 /* SeasonItemView.swift */,
				53987CA526572F0700E7EA70 /* SeriesItemView.swift */,
				53987CA72657424A00E7EA70 /* EpisodeItemView.swift */,
				53192D5C265AA78A008A4215 /* DeviceProfileBuilder.swift */,
				6213388F265F83A900A81A2A /* LibraryListView.swift */,
			);
			path = JellyfinPlayer;
			sourceTree = "<group>";
		};
		5377CBFA263B596B003A4E83 /* Preview Content */ = {
			isa = PBXGroup;
			children = (
				5377CBFB263B596B003A4E83 /* Preview Assets.xcassets */,
			);
			path = "Preview Content";
			sourceTree = "<group>";
		};
		53D5E3DB264B47EE00BADDC8 /* Frameworks */ = {
			isa = PBXGroup;
			children = (
				53D5E3DC264B47EE00BADDC8 /* MobileVLCKit.xcframework */,
			);
			name = Frameworks;
			sourceTree = "<group>";
		};
		6213388B265F776B00A81A2A /* Library */ = {
			isa = PBXGroup;
			children = (
				6213388C265F777100A81A2A /* ViewModels */,
			);
			path = Library;
			sourceTree = "<group>";
		};
		6213388C265F777100A81A2A /* ViewModels */ = {
			isa = PBXGroup;
			children = (
				6213388D265F777C00A81A2A /* LibraryViewModel.swift */,
			);
			path = ViewModels;
			sourceTree = "<group>";
		};
		621338912660106C00A81A2A /* Extensions */ = {
			isa = PBXGroup;
			children = (
				621338922660107500A81A2A /* String++.swift */,
			);
			path = Extensions;
			sourceTree = "<group>";
		};
		6273DD46265F419B009C1D0B /* APIs */ = {
			isa = PBXGroup;
			children = (
				6273DD47265F41B3009C1D0B /* JellyfinAPI.swift */,
			);
			path = APIs;
			sourceTree = "<group>";
		};
		6273DD49265F478E009C1D0B /* Search */ = {
			isa = PBXGroup;
			children = (
				6273DD4B265F479B009C1D0B /* ViewModels */,
			);
			path = Search;
			sourceTree = "<group>";
		};
		6273DD4A265F4794009C1D0B /* Domains */ = {
			isa = PBXGroup;
			children = (
				6213388B265F776B00A81A2A /* Library */,
				6273DD49265F478E009C1D0B /* Search */,
			);
			path = Domains;
			sourceTree = "<group>";
		};
		6273DD4B265F479B009C1D0B /* ViewModels */ = {
			isa = PBXGroup;
			children = (
				6273DD4D265F47B2009C1D0B /* LibrarySearchViewModel.swift */,
			);
			path = ViewModels;
			sourceTree = "<group>";
		};
		AE8C3150265D5FE1008AA076 /* Views */ = {
			isa = PBXGroup;
			children = (
				535BAEA4264A151C005FA86D /* VideoPlayer.swift */,
				539B2DA4263BA5B8007FF1A4 /* SettingsView.swift */,
				53313B8F265EEA6D00947AA3 /* VideoPlayer.storyboard */,
				53F8377C265FF67C00F456B3 /* VideoPlayerSettingsView.swift */,
			);
			path = Views;
			sourceTree = "<group>";
		};
		AE8C3151265D6075008AA076 /* Models */ = {
			isa = PBXGroup;
			children = (
				AE8C3153265D60BF008AA076 /* SettingsModel.swift */,
			);
			path = Models;
			sourceTree = "<group>";
		};
		AE8C3152265D607B008AA076 /* ViewModels */ = {
			isa = PBXGroup;
			children = (
				AE8C3155265D616A008AA076 /* SettingsViewModel.swift */,
			);
			path = ViewModels;
			sourceTree = "<group>";
		};
		AE8C3157265D6F5E008AA076 /* Resources */ = {
			isa = PBXGroup;
			children = (
				AE8C3158265D6F90008AA076 /* bitrates.json */,
			);
			path = Resources;
			sourceTree = "<group>";
		};
/* End PBXGroup section */

/* Begin PBXNativeTarget section */
		5377CBF0263B596A003A4E83 /* JellyfinPlayer */ = {
			isa = PBXNativeTarget;
			buildConfigurationList = 5377CC1B263B596B003A4E83 /* Build configuration list for PBXNativeTarget "JellyfinPlayer" */;
			buildPhases = (
				5377CBED263B596A003A4E83 /* Sources */,
				5377CBEE263B596A003A4E83 /* Frameworks */,
				5377CBEF263B596A003A4E83 /* Resources */,
				53D5E3DF264B47EE00BADDC8 /* Embed Frameworks */,
				5302F8322658B74800647A2E /* CopyFiles */,
			);
			buildRules = (
			);
			dependencies = (
			);
			name = JellyfinPlayer;
			packageProductDependencies = (
				5338F753263B65E10014BF09 /* SwiftyRequest */,
				5338F756263B7E2E0014BF09 /* KeychainSwift */,
				53892779263CBFE70035E14B /* SwiftyJSON */,
				538CD953263E3DC100BB5AF0 /* SDWebImageSwiftUI */,
				5302F8292658791C00647A2E /* Sentry */,
				53352570265EA0A0006CCA86 /* Introspect */,
				6273DD42265F4195009C1D0B /* Moya */,
				6273DD44265F4195009C1D0B /* CombineMoya */,
			);
			productName = JellyfinPlayer;
			productReference = 5377CBF1263B596A003A4E83 /* JellyfinPlayer.app */;
			productType = "com.apple.product-type.application";
		};
/* End PBXNativeTarget section */

/* Begin PBXProject section */
		5377CBE9263B596A003A4E83 /* Project object */ = {
			isa = PBXProject;
			attributes = {
				KnownAssetTags = (
					New,
				);
				LastSwiftUpdateCheck = 1250;
				LastUpgradeCheck = 1250;
				TargetAttributes = {
					5377CBF0263B596A003A4E83 = {
						CreatedOnToolsVersion = 12.5;
					};
				};
			};
			buildConfigurationList = 5377CBEC263B596A003A4E83 /* Build configuration list for PBXProject "JellyfinPlayer" */;
			compatibilityVersion = "Xcode 9.3";
			developmentRegion = en;
			hasScannedForEncodings = 0;
			knownRegions = (
				en,
				Base,
			);
			mainGroup = 5377CBE8263B596A003A4E83;
			packageReferences = (
				5338F752263B65E10014BF09 /* XCRemoteSwiftPackageReference "SwiftyRequest" */,
				5338F755263B7E2E0014BF09 /* XCRemoteSwiftPackageReference "keychain-swift" */,
				53892778263CBFE70035E14B /* XCRemoteSwiftPackageReference "SwiftyJSON" */,
				538CD952263E3DC100BB5AF0 /* XCRemoteSwiftPackageReference "SDWebImageSwiftUI" */,
				5302F8282658791C00647A2E /* XCRemoteSwiftPackageReference "sentry-cocoa" */,
				5335256F265EA0A0006CCA86 /* XCRemoteSwiftPackageReference "SwiftUI-Introspect" */,
				6273DD41265F4195009C1D0B /* XCRemoteSwiftPackageReference "Moya" */,
			);
			productRefGroup = 5377CBF2263B596A003A4E83 /* Products */;
			projectDirPath = "";
			projectRoot = "";
			targets = (
				5377CBF0263B596A003A4E83 /* JellyfinPlayer */,
			);
		};
/* End PBXProject section */

/* Begin PBXResourcesBuildPhase section */
		5377CBEF263B596A003A4E83 /* Resources */ = {
			isa = PBXResourcesBuildPhase;
			buildActionMask = 2147483647;
			files = (
				5377CBFC263B596B003A4E83 /* Preview Assets.xcassets in Resources */,
				53313B90265EEA6D00947AA3 /* VideoPlayer.storyboard in Resources */,
				AE8C3159265D6F90008AA076 /* bitrates.json in Resources */,
				5377CBF9263B596B003A4E83 /* Assets.xcassets in Resources */,
			);
			runOnlyForDeploymentPostprocessing = 0;
		};
/* End PBXResourcesBuildPhase section */

/* Begin PBXSourcesBuildPhase section */
		5377CBED263B596A003A4E83 /* Sources */ = {
			isa = PBXSourcesBuildPhase;
			buildActionMask = 2147483647;
			files = (
				621338932660107500A81A2A /* String++.swift in Sources */,
				53FF7F2A263CF3F500585C35 /* LatestMediaView.swift in Sources */,
				5377CBFE263B596B003A4E83 /* PersistenceController.swift in Sources */,
				5389276E263C25100035E14B /* ContinueWatchingView.swift in Sources */,
				535BAE9F2649E569005FA86D /* ItemView.swift in Sources */,
				53F8377D265FF67C00F456B3 /* VideoPlayerSettingsView.swift in Sources */,
				53987CA426572C1300E7EA70 /* SeasonItemView.swift in Sources */,
				53192D5D265AA78A008A4215 /* DeviceProfileBuilder.swift in Sources */,
				62133890265F83A900A81A2A /* LibraryListView.swift in Sources */,
				AE8C3154265D60BF008AA076 /* SettingsModel.swift in Sources */,
				53892770263C25230035E14B /* NextUpView.swift in Sources */,
				535BAEA5264A151C005FA86D /* VideoPlayer.swift in Sources */,
				5377CC01263B596B003A4E83 /* Model.xcdatamodeld in Sources */,
				53DF641E263D9C0600A7CD1A /* LibraryView.swift in Sources */,
				53A089D0264DA9DA00D57806 /* MovieItemView.swift in Sources */,
				53E4E649263F725B00F67C6B /* MultiSelector.swift in Sources */,
				53E4E647263F6CF100F67C6B /* LibraryFilterView.swift in Sources */,
				6213388E265F777C00A81A2A /* LibraryViewModel.swift in Sources */,
				6273DD48265F41B3009C1D0B /* JellyfinAPI.swift in Sources */,
				53892777263CBB000035E14B /* JellyApiTypings.swift in Sources */,
				5377CBF7263B596A003A4E83 /* ContentView.swift in Sources */,
				53987CA82657424A00E7EA70 /* EpisodeItemView.swift in Sources */,
				5389277C263CC3DB0035E14B /* BlurHashDecode.swift in Sources */,
				53987CA626572F0700E7EA70 /* SeriesItemView.swift in Sources */,
				539B2DA5263BA5B8007FF1A4 /* SettingsView.swift in Sources */,
				AE8C3156265D616A008AA076 /* SettingsViewModel.swift in Sources */,
				5338F74E263B61370014BF09 /* ConnectToServerView.swift in Sources */,
				6273DD4E265F47B2009C1D0B /* LibrarySearchViewModel.swift in Sources */,
				5377CBF5263B596A003A4E83 /* JellyfinPlayerApp.swift in Sources */,
				53EE24E6265060780068F029 /* LibrarySearchView.swift in Sources */,
				53892772263C8C6F0035E14B /* LoadingView.swift in Sources */,
			);
			runOnlyForDeploymentPostprocessing = 0;
		};
/* End PBXSourcesBuildPhase section */

/* Begin XCBuildConfiguration section */
		5377CC19263B596B003A4E83 /* Debug */ = {
			isa = XCBuildConfiguration;
			buildSettings = {
				ALWAYS_SEARCH_USER_PATHS = NO;
				CLANG_ANALYZER_NONNULL = YES;
				CLANG_ANALYZER_NUMBER_OBJECT_CONVERSION = YES_AGGRESSIVE;
				CLANG_CXX_LANGUAGE_STANDARD = "gnu++14";
				CLANG_CXX_LIBRARY = "libc++";
				CLANG_ENABLE_MODULES = YES;
				CLANG_ENABLE_OBJC_ARC = YES;
				CLANG_ENABLE_OBJC_WEAK = YES;
				CLANG_WARN_BLOCK_CAPTURE_AUTORELEASING = YES;
				CLANG_WARN_BOOL_CONVERSION = YES;
				CLANG_WARN_COMMA = YES;
				CLANG_WARN_CONSTANT_CONVERSION = YES;
				CLANG_WARN_DEPRECATED_OBJC_IMPLEMENTATIONS = YES;
				CLANG_WARN_DIRECT_OBJC_ISA_USAGE = YES_ERROR;
				CLANG_WARN_DOCUMENTATION_COMMENTS = YES;
				CLANG_WARN_EMPTY_BODY = YES;
				CLANG_WARN_ENUM_CONVERSION = YES;
				CLANG_WARN_INFINITE_RECURSION = YES;
				CLANG_WARN_INT_CONVERSION = YES;
				CLANG_WARN_NON_LITERAL_NULL_CONVERSION = YES;
				CLANG_WARN_OBJC_IMPLICIT_RETAIN_SELF = YES;
				CLANG_WARN_OBJC_LITERAL_CONVERSION = YES;
				CLANG_WARN_OBJC_ROOT_CLASS = YES_ERROR;
				CLANG_WARN_QUOTED_INCLUDE_IN_FRAMEWORK_HEADER = YES;
				CLANG_WARN_RANGE_LOOP_ANALYSIS = YES;
				CLANG_WARN_STRICT_PROTOTYPES = YES;
				CLANG_WARN_SUSPICIOUS_MOVE = YES;
				CLANG_WARN_UNGUARDED_AVAILABILITY = YES_AGGRESSIVE;
				CLANG_WARN_UNREACHABLE_CODE = YES;
				CLANG_WARN__DUPLICATE_METHOD_MATCH = YES;
				COPY_PHASE_STRIP = NO;
				DEBUG_INFORMATION_FORMAT = dwarf;
				ENABLE_STRICT_OBJC_MSGSEND = YES;
				ENABLE_TESTABILITY = YES;
				EXCLUDED_ARCHS = "";
				"EXCLUDED_ARCHS[sdk=*]" = "";
				GCC_C_LANGUAGE_STANDARD = gnu11;
				GCC_DYNAMIC_NO_PIC = NO;
				GCC_NO_COMMON_BLOCKS = YES;
				GCC_OPTIMIZATION_LEVEL = 0;
				GCC_PREPROCESSOR_DEFINITIONS = (
					"DEBUG=1",
					"$(inherited)",
				);
				GCC_WARN_64_TO_32_BIT_CONVERSION = YES;
				GCC_WARN_ABOUT_RETURN_TYPE = YES_ERROR;
				GCC_WARN_UNDECLARED_SELECTOR = YES;
				GCC_WARN_UNINITIALIZED_AUTOS = YES_AGGRESSIVE;
				GCC_WARN_UNUSED_FUNCTION = YES;
				GCC_WARN_UNUSED_VARIABLE = YES;
				IPHONEOS_DEPLOYMENT_TARGET = 14.1;
				MTL_ENABLE_DEBUG_INFO = INCLUDE_SOURCE;
				MTL_FAST_MATH = YES;
				ONLY_ACTIVE_ARCH = YES;
				SDKROOT = iphoneos;
				SWIFT_ACTIVE_COMPILATION_CONDITIONS = DEBUG;
				SWIFT_OPTIMIZATION_LEVEL = "-Onone";
			};
			name = Debug;
		};
		5377CC1A263B596B003A4E83 /* Release */ = {
			isa = XCBuildConfiguration;
			buildSettings = {
				ALWAYS_SEARCH_USER_PATHS = NO;
				CLANG_ANALYZER_NONNULL = YES;
				CLANG_ANALYZER_NUMBER_OBJECT_CONVERSION = YES_AGGRESSIVE;
				CLANG_CXX_LANGUAGE_STANDARD = "gnu++14";
				CLANG_CXX_LIBRARY = "libc++";
				CLANG_ENABLE_MODULES = YES;
				CLANG_ENABLE_OBJC_ARC = YES;
				CLANG_ENABLE_OBJC_WEAK = YES;
				CLANG_WARN_BLOCK_CAPTURE_AUTORELEASING = YES;
				CLANG_WARN_BOOL_CONVERSION = YES;
				CLANG_WARN_COMMA = YES;
				CLANG_WARN_CONSTANT_CONVERSION = YES;
				CLANG_WARN_DEPRECATED_OBJC_IMPLEMENTATIONS = YES;
				CLANG_WARN_DIRECT_OBJC_ISA_USAGE = YES_ERROR;
				CLANG_WARN_DOCUMENTATION_COMMENTS = YES;
				CLANG_WARN_EMPTY_BODY = YES;
				CLANG_WARN_ENUM_CONVERSION = YES;
				CLANG_WARN_INFINITE_RECURSION = YES;
				CLANG_WARN_INT_CONVERSION = YES;
				CLANG_WARN_NON_LITERAL_NULL_CONVERSION = YES;
				CLANG_WARN_OBJC_IMPLICIT_RETAIN_SELF = YES;
				CLANG_WARN_OBJC_LITERAL_CONVERSION = YES;
				CLANG_WARN_OBJC_ROOT_CLASS = YES_ERROR;
				CLANG_WARN_QUOTED_INCLUDE_IN_FRAMEWORK_HEADER = YES;
				CLANG_WARN_RANGE_LOOP_ANALYSIS = YES;
				CLANG_WARN_STRICT_PROTOTYPES = YES;
				CLANG_WARN_SUSPICIOUS_MOVE = YES;
				CLANG_WARN_UNGUARDED_AVAILABILITY = YES_AGGRESSIVE;
				CLANG_WARN_UNREACHABLE_CODE = YES;
				CLANG_WARN__DUPLICATE_METHOD_MATCH = YES;
				COPY_PHASE_STRIP = NO;
				DEBUG_INFORMATION_FORMAT = "dwarf-with-dsym";
				ENABLE_NS_ASSERTIONS = NO;
				ENABLE_STRICT_OBJC_MSGSEND = YES;
				EXCLUDED_ARCHS = "";
				GCC_C_LANGUAGE_STANDARD = gnu11;
				GCC_NO_COMMON_BLOCKS = YES;
				GCC_WARN_64_TO_32_BIT_CONVERSION = YES;
				GCC_WARN_ABOUT_RETURN_TYPE = YES_ERROR;
				GCC_WARN_UNDECLARED_SELECTOR = YES;
				GCC_WARN_UNINITIALIZED_AUTOS = YES_AGGRESSIVE;
				GCC_WARN_UNUSED_FUNCTION = YES;
				GCC_WARN_UNUSED_VARIABLE = YES;
				IPHONEOS_DEPLOYMENT_TARGET = 14.1;
				MTL_ENABLE_DEBUG_INFO = NO;
				MTL_FAST_MATH = YES;
				SDKROOT = iphoneos;
				SWIFT_COMPILATION_MODE = wholemodule;
				SWIFT_OPTIMIZATION_LEVEL = "-O";
				VALIDATE_PRODUCT = YES;
			};
			name = Release;
		};
		5377CC1C263B596B003A4E83 /* Debug */ = {
			isa = XCBuildConfiguration;
			buildSettings = {
				ASSETCATALOG_COMPILER_APPICON_NAME = AppIcon;
				ASSETCATALOG_COMPILER_GLOBAL_ACCENT_COLOR_NAME = AccentColor;
				CODE_SIGN_STYLE = Automatic;
<<<<<<< HEAD
        CURRENT_PROJECT_VERSION = 22;
=======
				CURRENT_PROJECT_VERSION = 23;
>>>>>>> decd0bd5
				DEVELOPMENT_ASSET_PATHS = "";
				DEVELOPMENT_TEAM = 9R8RREG67J;
				ENABLE_BITCODE = NO;
				ENABLE_PREVIEWS = YES;
				EXCLUDED_ARCHS = "";
				INFOPLIST_FILE = JellyfinPlayer/Info.plist;
				IPHONEOS_DEPLOYMENT_TARGET = 14.1;
				LD_RUNPATH_SEARCH_PATHS = (
					"$(inherited)",
					"@executable_path/Frameworks",
				);
				MARKETING_VERSION = 1.0.0;
				PRODUCT_BUNDLE_IDENTIFIER = me.vigue.jellyfin;
				PRODUCT_NAME = "$(TARGET_NAME)";
				SWIFT_VERSION = 5.0;
				TARGETED_DEVICE_FAMILY = "1,2";
			};
			name = Debug;
		};
		5377CC1D263B596B003A4E83 /* Release */ = {
			isa = XCBuildConfiguration;
			buildSettings = {
				ASSETCATALOG_COMPILER_APPICON_NAME = AppIcon;
				ASSETCATALOG_COMPILER_GLOBAL_ACCENT_COLOR_NAME = AccentColor;
				CODE_SIGN_STYLE = Automatic;
				CURRENT_PROJECT_VERSION = 23;
				DEBUG_INFORMATION_FORMAT = "dwarf-with-dsym";
				DEVELOPMENT_ASSET_PATHS = "";
				DEVELOPMENT_TEAM = 9R8RREG67J;
				ENABLE_BITCODE = NO;
				ENABLE_PREVIEWS = YES;
				EXCLUDED_ARCHS = "";
				INFOPLIST_FILE = JellyfinPlayer/Info.plist;
				IPHONEOS_DEPLOYMENT_TARGET = 14.1;
				LD_RUNPATH_SEARCH_PATHS = (
					"$(inherited)",
					"@executable_path/Frameworks",
				);
				MARKETING_VERSION = 1.0.0;
				PRODUCT_BUNDLE_IDENTIFIER = me.vigue.jellyfin;
				PRODUCT_NAME = "$(TARGET_NAME)";
				SWIFT_VERSION = 5.0;
				TARGETED_DEVICE_FAMILY = "1,2";
			};
			name = Release;
		};
/* End XCBuildConfiguration section */

/* Begin XCConfigurationList section */
		5377CBEC263B596A003A4E83 /* Build configuration list for PBXProject "JellyfinPlayer" */ = {
			isa = XCConfigurationList;
			buildConfigurations = (
				5377CC19263B596B003A4E83 /* Debug */,
				5377CC1A263B596B003A4E83 /* Release */,
			);
			defaultConfigurationIsVisible = 0;
			defaultConfigurationName = Release;
		};
		5377CC1B263B596B003A4E83 /* Build configuration list for PBXNativeTarget "JellyfinPlayer" */ = {
			isa = XCConfigurationList;
			buildConfigurations = (
				5377CC1C263B596B003A4E83 /* Debug */,
				5377CC1D263B596B003A4E83 /* Release */,
			);
			defaultConfigurationIsVisible = 0;
			defaultConfigurationName = Release;
		};
/* End XCConfigurationList section */

/* Begin XCRemoteSwiftPackageReference section */
		5302F8282658791C00647A2E /* XCRemoteSwiftPackageReference "sentry-cocoa" */ = {
			isa = XCRemoteSwiftPackageReference;
			repositoryURL = "https://github.com/getsentry/sentry-cocoa";
			requirement = {
				kind = upToNextMajorVersion;
				minimumVersion = 7.1.0;
			};
		};
		5335256F265EA0A0006CCA86 /* XCRemoteSwiftPackageReference "SwiftUI-Introspect" */ = {
			isa = XCRemoteSwiftPackageReference;
			repositoryURL = "https://github.com/siteline/SwiftUI-Introspect";
			requirement = {
				kind = upToNextMajorVersion;
				minimumVersion = 0.1.3;
			};
		};
		5338F752263B65E10014BF09 /* XCRemoteSwiftPackageReference "SwiftyRequest" */ = {
			isa = XCRemoteSwiftPackageReference;
			repositoryURL = "https://github.com/Kitura/SwiftyRequest";
			requirement = {
				kind = upToNextMajorVersion;
				minimumVersion = 3.2.200;
			};
		};
		5338F755263B7E2E0014BF09 /* XCRemoteSwiftPackageReference "keychain-swift" */ = {
			isa = XCRemoteSwiftPackageReference;
			repositoryURL = "https://github.com/evgenyneu/keychain-swift";
			requirement = {
				kind = upToNextMajorVersion;
				minimumVersion = 19.0.0;
			};
		};
		53892778263CBFE70035E14B /* XCRemoteSwiftPackageReference "SwiftyJSON" */ = {
			isa = XCRemoteSwiftPackageReference;
			repositoryURL = "https://github.com/SwiftyJSON/SwiftyJSON";
			requirement = {
				kind = upToNextMajorVersion;
				minimumVersion = 5.0.1;
			};
		};
		538CD952263E3DC100BB5AF0 /* XCRemoteSwiftPackageReference "SDWebImageSwiftUI" */ = {
			isa = XCRemoteSwiftPackageReference;
			repositoryURL = "https://github.com/SDWebImage/SDWebImageSwiftUI";
			requirement = {
				kind = upToNextMajorVersion;
				minimumVersion = 2.0.2;
			};
		};
		6273DD41265F4195009C1D0B /* XCRemoteSwiftPackageReference "Moya" */ = {
			isa = XCRemoteSwiftPackageReference;
			repositoryURL = "https://github.com/Moya/Moya";
			requirement = {
				kind = exactVersion;
				version = "15.0.0-alpha.1";
			};
		};
/* End XCRemoteSwiftPackageReference section */

/* Begin XCSwiftPackageProductDependency section */
		5302F8292658791C00647A2E /* Sentry */ = {
			isa = XCSwiftPackageProductDependency;
			package = 5302F8282658791C00647A2E /* XCRemoteSwiftPackageReference "sentry-cocoa" */;
			productName = Sentry;
		};
		53352570265EA0A0006CCA86 /* Introspect */ = {
			isa = XCSwiftPackageProductDependency;
			package = 5335256F265EA0A0006CCA86 /* XCRemoteSwiftPackageReference "SwiftUI-Introspect" */;
			productName = Introspect;
		};
		5338F753263B65E10014BF09 /* SwiftyRequest */ = {
			isa = XCSwiftPackageProductDependency;
			package = 5338F752263B65E10014BF09 /* XCRemoteSwiftPackageReference "SwiftyRequest" */;
			productName = SwiftyRequest;
		};
		5338F756263B7E2E0014BF09 /* KeychainSwift */ = {
			isa = XCSwiftPackageProductDependency;
			package = 5338F755263B7E2E0014BF09 /* XCRemoteSwiftPackageReference "keychain-swift" */;
			productName = KeychainSwift;
		};
		53892779263CBFE70035E14B /* SwiftyJSON */ = {
			isa = XCSwiftPackageProductDependency;
			package = 53892778263CBFE70035E14B /* XCRemoteSwiftPackageReference "SwiftyJSON" */;
			productName = SwiftyJSON;
		};
		538CD953263E3DC100BB5AF0 /* SDWebImageSwiftUI */ = {
			isa = XCSwiftPackageProductDependency;
			package = 538CD952263E3DC100BB5AF0 /* XCRemoteSwiftPackageReference "SDWebImageSwiftUI" */;
			productName = SDWebImageSwiftUI;
		};
		6273DD42265F4195009C1D0B /* Moya */ = {
			isa = XCSwiftPackageProductDependency;
			package = 6273DD41265F4195009C1D0B /* XCRemoteSwiftPackageReference "Moya" */;
			productName = Moya;
		};
		6273DD44265F4195009C1D0B /* CombineMoya */ = {
			isa = XCSwiftPackageProductDependency;
			package = 6273DD41265F4195009C1D0B /* XCRemoteSwiftPackageReference "Moya" */;
			productName = CombineMoya;
		};
/* End XCSwiftPackageProductDependency section */

/* Begin XCVersionGroup section */
		5377CBFF263B596B003A4E83 /* Model.xcdatamodeld */ = {
			isa = XCVersionGroup;
			children = (
				5377CC00263B596B003A4E83 /* JellyfinPlayer.xcdatamodel */,
			);
			currentVersion = 5377CC00263B596B003A4E83 /* JellyfinPlayer.xcdatamodel */;
			path = Model.xcdatamodeld;
			sourceTree = "<group>";
			versionGroupType = wrapper.xcdatamodel;
		};
/* End XCVersionGroup section */
	};
	rootObject = 5377CBE9263B596A003A4E83 /* Project object */;
}<|MERGE_RESOLUTION|>--- conflicted
+++ resolved
@@ -561,11 +561,7 @@
 				ASSETCATALOG_COMPILER_APPICON_NAME = AppIcon;
 				ASSETCATALOG_COMPILER_GLOBAL_ACCENT_COLOR_NAME = AccentColor;
 				CODE_SIGN_STYLE = Automatic;
-<<<<<<< HEAD
-        CURRENT_PROJECT_VERSION = 22;
-=======
 				CURRENT_PROJECT_VERSION = 23;
->>>>>>> decd0bd5
 				DEVELOPMENT_ASSET_PATHS = "";
 				DEVELOPMENT_TEAM = 9R8RREG67J;
 				ENABLE_BITCODE = NO;
