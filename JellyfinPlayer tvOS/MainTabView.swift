--- conflicted
+++ resolved
@@ -53,13 +53,8 @@
                     Text("All Media")
                     Image(systemName: "folder")
                 }
-<<<<<<< HEAD
-                .tag(Tab.home)
-                
-=======
                 .tag(Tab.allMedia)
 
->>>>>>> 9eec8668
                 SettingsView(viewModel: SettingsViewModel())
                     .offset(y: -1) // don't remove this. it breaks tabview on 4K displays.
                 .tabItem {
